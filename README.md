<div align="center">
  <img src="https://github.com/mitsuhiko/minijinja/raw/main/artwork/logo.png" alt="" width=320>
  <p><strong>MiniJinja: a powerful template engine for Rust with minimal dependencies</strong></p>

[![Build Status](https://github.com/mitsuhiko/minijinja/workflows/Tests/badge.svg?branch=main)](https://github.com/mitsuhiko/minijinja/actions?query=workflow%3ATests)
[![License](https://img.shields.io/github/license/mitsuhiko/minijinja)](https://github.com/mitsuhiko/minijinja/blob/main/LICENSE)
[![Crates.io](https://img.shields.io/crates/d/minijinja.svg)](https://crates.io/crates/minijinja)
[![rustc 1.61.0](https://img.shields.io/badge/rust-1.61%2B-orange.svg)](https://img.shields.io/badge/rust-1.61%2B-orange.svg)
[![Documentation](https://docs.rs/minijinja/badge.svg)](https://docs.rs/minijinja)

</div>

MiniJinja is a powerful but minimal dependency template engine for Rust which
is based on the syntax and behavior of the
[Jinja2](https://jinja.palletsprojects.com/) template engine for Python.

It can be used entirely without dependencies though by default it uses
`serde`'s `Serialize` trait for value conversions.  It supports
[a range of features from Jinja2](https://github.com/mitsuhiko/minijinja/blob/main/COMPATIBILITY.md)
including inheritance, filters and more.  The goal is that it should be possible
to use some templates in Rust programs without the fear of pulling in complex
dependencies for a small problem.  Additionally it tries not to re-invent
something but stay in line with prior art to leverage an already existing
ecosystem of editor integrations.

```
$ cargo tree
<<<<<<< HEAD
minimal v0.1.0 (/Users/mitsuhiko/Development/minijinja/examples/minimal)
└── minijinja v2.0.3 (/Users/mitsuhiko/Development/minijinja/minijinja)
=======
minimal v0.1.0 (examples/minimal)
└── minijinja v2.1.0 (minijinja)
    └── serde v1.0.144
>>>>>>> 9307a415
```

Additionally minijinja is also available as an (optionally pre-compiled) command line executable
called [`minijinja-cli`](https://github.com/mitsuhiko/minijinja/tree/main/minijinja-cli):

```
$ curl -sSfL https://github.com/mitsuhiko/minijinja/releases/latest/download/minijinja-cli-installer.sh | sh
$ echo "Hello {{ name }}" | minijinja-cli - -Dname=World
Hello World
```

You can play with MiniJinja online [in the browser playground](https://mitsuhiko.github.io/minijinja-playground/)
powered by a WASM build of MiniJinja.

**Goals:**

* [Well documented](https://docs.rs/minijinja), compact API
* Minimal dependencies, reasonable compile times and [decent runtime performance](https://github.com/mitsuhiko/minijinja/tree/main/benchmarks#comparison-results)
* [Stay as close as possible](https://github.com/mitsuhiko/minijinja/blob/main/COMPATIBILITY.md) to Jinja2
* Support for [expression evaluation](https://docs.rs/minijinja/latest/minijinja/struct.Expression.html) which
  allows the use [as a DSL](https://github.com/mitsuhiko/minijinja/tree/main/examples/dsl)
* Support for all [`serde`](https://serde.rs) compatible types
* [Well tested](https://github.com/mitsuhiko/minijinja/tree/main/minijinja/tests)
* Support for [dynamic runtime objects](https://docs.rs/minijinja/latest/minijinja/value/trait.Object.html) with methods and dynamic attributes
* [Descriptive errors](https://github.com/mitsuhiko/minijinja/tree/main/examples/error)
* [Compiles to WebAssembly](https://github.com/mitsuhiko/minijinja-playground/blob/main/src/lib.rs)
* [Works with Python](https://github.com/mitsuhiko/minijinja/tree/main/minijinja-py)
* Comes with a handy [CLI](https://github.com/mitsuhiko/minijinja/tree/main/minijinja-cli)
* Experimental [C-Bindings](https://github.com/mitsuhiko/minijinja/tree/main/minijinja-cabi)

## Example

**Example Template:**

```jinja
{% extends "layout.html" %}
{% block body %}
  <p>Hello {{ name }}!</p>
{% endblock %}
```

**Invoking from Rust:**

```rust
use minijinja::{Environment, context};

fn main() {
    let mut env = Environment::new();
    env.add_template("hello.txt", "Hello {{ name }}!").unwrap();
    let template = env.get_template("hello.txt").unwrap();
    println!("{}", template.render(context! { name => "World" }).unwrap());
}
```

## Use Cases and Users

Here are some interesting Open Source users and use cases of MiniJinja.  The examples link directly to where
the engine is used so you can see how it's utilized:

* HTML Generation:
  * **[Zine](https://github.com/zineland/zine)** uses it to [generate static HTML](https://github.com/zineland/zine/blob/17285efe9f9a63b79a42a738b54d4d730b8cd551/src/engine.rs#L8)
  * **[Oranda](https://github.com/axodotdev/oranda)** uses it to [generate HTML landing pages](https://github.com/axodotdev/oranda/blob/fb97859c99ab81f644ab5b1449f725fc5c3e9721/src/site/templates.rs)

* Structure Generation:
  * **[Astral's Rye](https://rye.astral.sh/)** is using it to [generate project structures](https://github.com/astral-sh/rye/blob/c60682fb6bb5c9a0cc2669f263eeed99d2e5be71/rye/src/cli/init.rs)
  * **[Maturin](https://github.com/PyO3/maturin)** uses it to [generate project structures](https://github.com/PyO3/maturin/blob/e35097e6cf3b9115736e8ae208972178029a20d0/src/new_project.rs)
  * **[cargo-dist](https://github.com/axodotdev/cargo-dist)** uses it to [generate CI and project configuration](https://github.com/axodotdev/cargo-dist/blob/4cd61134863f54ca5a037400ebec71d039d42742/cargo-dist/src/backend/templates.rs)

* AI Chat Templating:
  * **[HuggingFace](https://huggingface.co/docs/text-generation-inference/index)** uses it to [render LLM chat templates](https://github.com/huggingface/text-generation-inference/blob/0759ec495e15a865d2a59befc2b796b5acc09b50/router/src/infer/mod.rs)
  * **[mistral.rs](https://github.com/EricLBuehler/mistral.rs)** uses it to [render LLM chat templates](https://github.com/EricLBuehler/mistral.rs/blob/c834f59fe0b3b020a56cb6a0279a051370554539/mistralrs-core/src/pipeline/chat_template.rs)
  * **[BoundaryML's BAML](https://docs.boundaryml.com/)** uses it to [render LLM chat templates](https://github.com/BoundaryML/baml/blob/17123de7ea653f51547576169bb0589d39053edc/engine/baml-lib/jinja/src/lib.rs)
  * **[LSP-AI](https://github.com/SilasMarvin/lsp-ai)** uses it to [render LLM chat templates](https://github.com/SilasMarvin/lsp-ai/blob/1f70756c5b48e9098d64a7c5ce63ac803bc5d0ab/crates/lsp-ai/src/template.rs)

* Data and Processing:
  * **[Cube](https://cube.dev/docs/product/data-modeling/dynamic/jinja)** uses it [for data modelling](https://github.com/cube-js/cube/tree/db11c121c77c663845242366d3d972b9bc30ae54/packages/cubejs-backend-native/src/template/mj_value)
  * **[PRQL](https://prql-lang.org/)** uses it [to handle DBT style pipelines](https://github.com/PRQL/prql/blob/59fb3cc4b9b6c9e195c928b1ba1134e2c5706ea3/prqlc/prqlc/src/cli/jinja.rs#L21)

## Getting Help

If you are stuck with `MiniJinja`, have suggestions or need help, you can use the
[GitHub Discussions](https://github.com/mitsuhiko/minijinja/discussions).

## Related Crates

* [minijinja-autoreload](https://github.com/mitsuhiko/minijinja/tree/main/minijinja-autoreload): provides
  auto reloading functionality of environments
* [minijinja-embed](https://github.com/mitsuhiko/minijinja/tree/main/minijinja-embed): provides
  utilities for embedding templates in a binary
* [minijinja-contrib](https://github.com/mitsuhiko/minijinja/tree/main/minijinja-contrib): provides
  additional utilities too specific for the core
* [minijinja-py](https://github.com/mitsuhiko/minijinja/tree/main/minijinja-py): makes MiniJinja
  available to Python
* [minijinja-cli](https://github.com/mitsuhiko/minijinja/tree/main/minijinja-cli): a command line utility.
* [minijinja-cabi](https://github.com/mitsuhiko/minijinja/tree/main/minijinja-cabi): a C binding to MiniJinja.

## Similar Projects

These are related template engines for Rust:

* [Askama](https://crates.io/crates/askama): Jinja inspired, type-safe, requires template
  precompilation. Has significant divergence from Jinja syntax in parts.
* [Tera](https://crates.io/crates/tera): Jinja inspired, dynamic, has divergences from Jinja.
* [TinyTemplate](https://crates.io/crates/tinytemplate): minimal footprint template engine
  with syntax that takes lose inspiration from Jinja and handlebars.
* [Liquid](https://crates.io/crates/liquid): an implementation of Liquid templates for Rust.
  Liquid was inspired by Django from which Jinja took it's inspiration.

## Upgrading from MiniJinja 1.x

There are two major versions of MiniJinja both of which are currently maintained.  Most users should
upgrade to 2.x which has a much improved object system.  However if you have been using dynamic
objects in the past the upgrade might be quite involved.  For upgrade informations refer to
[UPDATING](UPDATING.md) which has a guide with examples of what the changes between the two engine
versions are.

To see examples and code from MiniJinja 1.x, you can browse the [minijinja-1.x branch](https://github.com/mitsuhiko/minijinja/tree/minijinja-1.x).

## Sponsor

If you like the project and find it useful you can [become a
sponsor](https://github.com/sponsors/mitsuhiko).

## License and Links

- [Documentation](https://docs.rs/minijinja/)
- [Discussions](https://github.com/mitsuhiko/minijinja/discussions)
- [Examples](https://github.com/mitsuhiko/minijinja/tree/main/examples)
- [Issue Tracker](https://github.com/mitsuhiko/minijinja/issues)
- [MiniJinja Playground](https://mitsuhiko.github.io/minijinja-playground/)
- License: [Apache-2.0](https://github.com/mitsuhiko/minijinja/blob/main/LICENSE)<|MERGE_RESOLUTION|>--- conflicted
+++ resolved
@@ -25,14 +25,8 @@
 
 ```
 $ cargo tree
-<<<<<<< HEAD
 minimal v0.1.0 (/Users/mitsuhiko/Development/minijinja/examples/minimal)
-└── minijinja v2.0.3 (/Users/mitsuhiko/Development/minijinja/minijinja)
-=======
-minimal v0.1.0 (examples/minimal)
-└── minijinja v2.1.0 (minijinja)
-    └── serde v1.0.144
->>>>>>> 9307a415
+└── minijinja v2.1.0 (/Users/mitsuhiko/Development/minijinja/minijinja)
 ```
 
 Additionally minijinja is also available as an (optionally pre-compiled) command line executable
