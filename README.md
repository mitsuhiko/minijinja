<div align="center">
  <img src="https://github.com/mitsuhiko/minijinja/raw/main/artwork/logo.png" alt="" width=320>
  <p><strong>MiniJinja: a powerful template engine for Rust with minimal dependencies</strong></p>

[![Build Status](https://github.com/mitsuhiko/minijinja/workflows/Tests/badge.svg?branch=main)](https://github.com/mitsuhiko/minijinja/actions?query=workflow%3ATests)
[![License](https://img.shields.io/github/license/mitsuhiko/minijinja)](https://github.com/mitsuhiko/minijinja/blob/main/LICENSE)
[![Crates.io](https://img.shields.io/crates/d/minijinja.svg)](https://crates.io/crates/minijinja)
[![rustc 1.61.0](https://img.shields.io/badge/rust-1.61%2B-orange.svg)](https://img.shields.io/badge/rust-1.61%2B-orange.svg)
[![Documentation](https://docs.rs/minijinja/badge.svg)](https://docs.rs/minijinja)

</div>

MiniJinja is a powerful but minimal dependency template engine for Rust which
is based on the syntax and behavior of the
[Jinja2](https://jinja.palletsprojects.com/) template engine for Python.

It can be used entirely without dependencies though by default it uses
`serde`'s `Serialize` trait for value conversions.  It supports
[a range of features from Jinja2](https://github.com/mitsuhiko/minijinja/blob/main/COMPATIBILITY.md)
including inheritance, filters and more.  The goal is that it should be possible
to use some templates in Rust programs without the fear of pulling in complex
dependencies for a small problem.  Additionally it tries not to re-invent
something but stay in line with prior art to leverage an already existing
ecosystem of editor integrations.

```
$ cargo tree
<<<<<<< HEAD
minimal v0.1.0 (/Users/mitsuhiko/Development/minijinja/examples/minimal)
└── minijinja v2.1.1 (/Users/mitsuhiko/Development/minijinja/minijinja)
=======
minimal v0.1.0 (examples/minimal)
└── minijinja v2.2.0 (minijinja)
    └── serde v1.0.144
>>>>>>> e4bae710
```

Additionally minijinja is also available as an (optionally pre-compiled) command line executable
called [`minijinja-cli`](https://github.com/mitsuhiko/minijinja/tree/main/minijinja-cli):

```
$ curl -sSfL https://github.com/mitsuhiko/minijinja/releases/latest/download/minijinja-cli-installer.sh | sh
$ echo "Hello {{ name }}" | minijinja-cli - -Dname=World
Hello World
```

You can play with MiniJinja online [in the browser playground](https://mitsuhiko.github.io/minijinja-playground/)
powered by a WASM build of MiniJinja.

**Goals:**

* [Well documented](https://docs.rs/minijinja), compact API
* Minimal dependencies, reasonable compile times and [decent runtime performance](https://github.com/mitsuhiko/minijinja/tree/main/benchmarks#comparison-results)
* [Stay as close as possible](https://github.com/mitsuhiko/minijinja/blob/main/COMPATIBILITY.md) to Jinja2
* Support for [expression evaluation](https://docs.rs/minijinja/latest/minijinja/struct.Expression.html) which
  allows the use [as a DSL](https://github.com/mitsuhiko/minijinja/tree/main/examples/dsl)
* Support for all [`serde`](https://serde.rs) compatible types
* [Well tested](https://github.com/mitsuhiko/minijinja/tree/main/minijinja/tests)
* Support for [dynamic runtime objects](https://docs.rs/minijinja/latest/minijinja/value/trait.Object.html) with methods and dynamic attributes
* [Descriptive errors](https://github.com/mitsuhiko/minijinja/tree/main/examples/error)
* [Compiles to WebAssembly](https://github.com/mitsuhiko/minijinja-playground/blob/main/src/lib.rs)
* [Works with Python](https://github.com/mitsuhiko/minijinja/tree/main/minijinja-py)
* Comes with a handy [CLI](https://github.com/mitsuhiko/minijinja/tree/main/minijinja-cli)
* Experimental [C-Bindings](https://github.com/mitsuhiko/minijinja/tree/main/minijinja-cabi)

## Example

**Example Template:**

```jinja
{% extends "layout.html" %}
{% block body %}
  <p>Hello {{ name }}!</p>
{% endblock %}
```

**Invoking from Rust:**

```rust
use minijinja::{Environment, context};

fn main() {
    let mut env = Environment::new();
    env.add_template("hello.txt", "Hello {{ name }}!").unwrap();
    let template = env.get_template("hello.txt").unwrap();
    println!("{}", template.render(context! { name => "World" }).unwrap());
}
```

## Use Cases and Users

Here are some interesting Open Source users and use cases of MiniJinja.  The examples link directly to where
the engine is used so you can see how it's utilized:

* HTML Generation:
  * **[Zine](https://github.com/zineland/zine)** uses it to [generate static HTML](https://github.com/zineland/zine/blob/17285efe9f9a63b79a42a738b54d4d730b8cd551/src/engine.rs#L8)
  * **[Oranda](https://github.com/axodotdev/oranda)** uses it to [generate HTML landing pages](https://github.com/axodotdev/oranda/blob/fb97859c99ab81f644ab5b1449f725fc5c3e9721/src/site/templates.rs)

* Structure Generation:
  * **[Astral's Rye](https://rye.astral.sh/)** is using it to [generate project structures](https://github.com/astral-sh/rye/blob/c60682fb6bb5c9a0cc2669f263eeed99d2e5be71/rye/src/cli/init.rs)
  * **[Maturin](https://github.com/PyO3/maturin)** uses it to [generate project structures](https://github.com/PyO3/maturin/blob/e35097e6cf3b9115736e8ae208972178029a20d0/src/new_project.rs)
  * **[cargo-dist](https://github.com/axodotdev/cargo-dist)** uses it to [generate CI and project configuration](https://github.com/axodotdev/cargo-dist/blob/4cd61134863f54ca5a037400ebec71d039d42742/cargo-dist/src/backend/templates.rs)

* AI Chat Templating:
  * **[HuggingFace](https://huggingface.co/docs/text-generation-inference/index)** uses it to [render LLM chat templates](https://github.com/huggingface/text-generation-inference/blob/0759ec495e15a865d2a59befc2b796b5acc09b50/router/src/infer/mod.rs)
  * **[mistral.rs](https://github.com/EricLBuehler/mistral.rs)** uses it to [render LLM chat templates](https://github.com/EricLBuehler/mistral.rs/blob/c834f59fe0b3b020a56cb6a0279a051370554539/mistralrs-core/src/pipeline/chat_template.rs)
  * **[BoundaryML's BAML](https://docs.boundaryml.com/)** uses it to [render LLM chat templates](https://github.com/BoundaryML/baml/blob/17123de7ea653f51547576169bb0589d39053edc/engine/baml-lib/jinja/src/lib.rs)
  * **[LSP-AI](https://github.com/SilasMarvin/lsp-ai)** uses it to [render LLM chat templates](https://github.com/SilasMarvin/lsp-ai/blob/1f70756c5b48e9098d64a7c5ce63ac803bc5d0ab/crates/lsp-ai/src/template.rs)

* Data and Processing:
  * **[Cube](https://cube.dev/docs/product/data-modeling/dynamic/jinja)** uses it [for data modelling](https://github.com/cube-js/cube/tree/db11c121c77c663845242366d3d972b9bc30ae54/packages/cubejs-backend-native/src/template/mj_value)
  * **[PRQL](https://prql-lang.org/)** uses it [to handle DBT style pipelines](https://github.com/PRQL/prql/blob/59fb3cc4b9b6c9e195c928b1ba1134e2c5706ea3/prqlc/prqlc/src/cli/jinja.rs#L21)

## Getting Help

If you are stuck with `MiniJinja`, have suggestions or need help, you can use the
[GitHub Discussions](https://github.com/mitsuhiko/minijinja/discussions).

## Related Crates

* [minijinja-autoreload](https://github.com/mitsuhiko/minijinja/tree/main/minijinja-autoreload): provides
  auto reloading functionality of environments
* [minijinja-embed](https://github.com/mitsuhiko/minijinja/tree/main/minijinja-embed): provides
  utilities for embedding templates in a binary
* [minijinja-contrib](https://github.com/mitsuhiko/minijinja/tree/main/minijinja-contrib): provides
  additional utilities too specific for the core
* [minijinja-py](https://github.com/mitsuhiko/minijinja/tree/main/minijinja-py): makes MiniJinja
  available to Python
* [minijinja-cli](https://github.com/mitsuhiko/minijinja/tree/main/minijinja-cli): a command line utility.
* [minijinja-cabi](https://github.com/mitsuhiko/minijinja/tree/main/minijinja-cabi): a C binding to MiniJinja.

## Similar Projects

These are related template engines for Rust:

* [Askama](https://crates.io/crates/askama): Jinja inspired, type-safe, requires template
  precompilation. Has significant divergence from Jinja syntax in parts.
* [Tera](https://crates.io/crates/tera): Jinja inspired, dynamic, has divergences from Jinja.
* [TinyTemplate](https://crates.io/crates/tinytemplate): minimal footprint template engine
  with syntax that takes lose inspiration from Jinja and handlebars.
* [Liquid](https://crates.io/crates/liquid): an implementation of Liquid templates for Rust.
  Liquid was inspired by Django from which Jinja took it's inspiration.

## Upgrading from MiniJinja 1.x

There are two major versions of MiniJinja both of which are currently maintained.  Most users should
upgrade to 2.x which has a much improved object system.  However if you have been using dynamic
objects in the past the upgrade might be quite involved.  For upgrade informations refer to
[UPDATING](UPDATING.md) which has a guide with examples of what the changes between the two engine
versions are.

To see examples and code from MiniJinja 1.x, you can browse the [minijinja-1.x branch](https://github.com/mitsuhiko/minijinja/tree/minijinja-1.x).

## Sponsor

If you like the project and find it useful you can [become a
sponsor](https://github.com/sponsors/mitsuhiko).

## License and Links

- [Documentation](https://docs.rs/minijinja/)
- [Discussions](https://github.com/mitsuhiko/minijinja/discussions)
- [Examples](https://github.com/mitsuhiko/minijinja/tree/main/examples)
- [Issue Tracker](https://github.com/mitsuhiko/minijinja/issues)
- [MiniJinja Playground](https://mitsuhiko.github.io/minijinja-playground/)
- License: [Apache-2.0](https://github.com/mitsuhiko/minijinja/blob/main/LICENSE)<|MERGE_RESOLUTION|>--- conflicted
+++ resolved
@@ -25,14 +25,8 @@
 
 ```
 $ cargo tree
-<<<<<<< HEAD
 minimal v0.1.0 (/Users/mitsuhiko/Development/minijinja/examples/minimal)
-└── minijinja v2.1.1 (/Users/mitsuhiko/Development/minijinja/minijinja)
-=======
-minimal v0.1.0 (examples/minimal)
-└── minijinja v2.2.0 (minijinja)
-    └── serde v1.0.144
->>>>>>> e4bae710
+└── minijinja v2.2.0 (/Users/mitsuhiko/Development/minijinja/minijinja)
 ```
 
 Additionally minijinja is also available as an (optionally pre-compiled) command line executable
