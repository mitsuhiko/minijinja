--- conflicted
+++ resolved
@@ -16,11 +16,7 @@
     })?;
     let parsed: serde_json::Value = serde_json::from_slice(&contents[..])
         .map_err(|err| Error::new(ErrorKind::InvalidOperation, "invalid JSON").with_source(err))?;
-<<<<<<< HEAD
-    Ok(Value::from_serialize(&parsed))
-=======
     Ok(Value::from_serialize(parsed))
->>>>>>> 731c6a47
 }
 
 fn main() {
