use std::borrow::Cow;
use std::collections::BTreeMap;
use std::io::Write;
use std::path::{Path, PathBuf};
use std::sync::Mutex;
use std::{fs, io};

<<<<<<< HEAD
use anyhow::{anyhow, bail, Context, Error};
use clap::{arg, command, value_parser, ArgAction, ArgMatches, Command};
=======
use anyhow::{bail, Context, Error};
use clap::ArgMatches;
>>>>>>> 7ae8ca16
use minijinja::machinery::{get_compiled_template, parse, tokenize, Instructions};
use minijinja::{
    context, AutoEscape, Environment, Error as MError, ErrorKind, UndefinedBehavior, Value,
};

#[cfg(feature = "repl")]
mod repl;

<<<<<<< HEAD
const STDIN_STDOUT: &str = "-";
=======
mod cli;

const STDIN: &str = "-";
>>>>>>> 7ae8ca16

#[cfg(not(feature = "json5"))]
use serde_json as preferred_json;
#[cfg(feature = "json5")]
use serde_json5 as preferred_json;

struct Output {
    temp: Option<(PathBuf, tempfile::NamedTempFile)>,
}

impl Output {
    pub fn new(filename: &Path) -> Result<Output, Error> {
        Ok(Output {
            temp: if filename == Path::new(STDIN_STDOUT) {
                None
            } else {
                let filename = std::env::current_dir()?.join(filename);
                let ntf = tempfile::NamedTempFile::new_in(
                    filename
                        .parent()
                        .ok_or_else(|| anyhow!("cannot write to root"))?,
                )?;
                Some((filename.to_path_buf(), ntf))
            },
        })
    }

    pub fn commit(&mut self) -> Result<(), Error> {
        if let Some((filename, temp)) = self.temp.take() {
            temp.persist(filename)?;
        }
        Ok(())
    }
}

impl Write for Output {
    fn write(&mut self, buf: &[u8]) -> io::Result<usize> {
        match self.temp {
            Some((_, ref mut out)) => out.write(buf),
            None => std::io::stdout().write(buf),
        }
    }

    fn flush(&mut self) -> io::Result<()> {
        match self.temp {
            Some((_, ref mut out)) => out.flush(),
            None => std::io::stdout().flush(),
        }
    }
}

fn load_data(format: &str, path: &Path) -> Result<(BTreeMap<String, Value>, bool), Error> {
    let (contents, stdin_used) = if path == Path::new(STDIN_STDOUT) {
        (
            io::read_to_string(io::stdin()).context("unable to read data from stdin")?,
            true,
        )
    } else {
        (
            fs::read_to_string(path)
                .with_context(|| format!("unable to read data file '{}'", path.display()))?,
            false,
        )
    };
    let format = if format == "auto" {
        if stdin_used {
            bail!("auto detection does not work with data from stdin");
        }
        match path.extension().and_then(|x| x.to_str()) {
            Some("json") => "json",
            #[cfg(feature = "json5")]
            Some("json5") => "json",
            #[cfg(feature = "querystring")]
            Some("qs") => "querystring",
            #[cfg(feature = "yaml")]
            Some("yaml" | "yml") => "yaml",
            #[cfg(feature = "toml")]
            Some("toml") => "toml",
            #[cfg(feature = "cbor")]
            Some("cbor") => "cbor",
            _ => bail!("cannot auto detect format from extension"),
        }
    } else {
        format
    };

    let data = match format {
        "json" => preferred_json::from_str(&contents)?,
        #[cfg(feature = "querystring")]
        "querystring" => serde_qs::from_str(&contents)?,
        #[cfg(feature = "yaml")]
        "yaml" => serde_yaml::from_str(&contents)?,
        #[cfg(feature = "toml")]
        "toml" => toml::from_str(&contents)?,
        #[cfg(feature = "cbor")]
        "cbor" => ciborium::from_reader(contents.as_bytes())?,
        _ => unreachable!(),
    };
    Ok((data, stdin_used))
}

fn interpret_raw_value(s: &str) -> Result<Value, Error> {
    #[cfg(not(feature = "yaml"))]
    mod imp {
        pub use serde_json::from_str;
        pub const FMT: &str = "JSON/YAML";
    }
    #[cfg(feature = "yaml")]
    mod imp {
        pub use serde_yaml::from_str;
        pub const FMT: &str = "JSON";
    }
    imp::from_str::<Value>(s)
        .with_context(|| format!("invalid raw value '{}' (not valid {})", s, imp::FMT))
}

fn create_env(
    matches: &ArgMatches,
    cwd: PathBuf,
    allowed_template: Option<String>,
    stdin_used_for_data: bool,
) -> Environment<'static> {
    let mut env = Environment::new();
    env.set_debug(true);

    if let Some(fuel) = matches.get_one::<u64>("fuel") {
        if *fuel > 0 {
            env.set_fuel(Some(*fuel));
        }
    }

    minijinja_contrib::add_to_environment(&mut env);

    if matches.get_flag("env") {
        env.add_global("ENV", Value::from_iter(std::env::vars()));
    }

    let autoescape = matches.get_one::<String>("autoescape").unwrap().clone();
    env.set_auto_escape_callback(move |name| match autoescape.as_str() {
        "none" => AutoEscape::None,
        "html" => AutoEscape::Html,
        "json" => AutoEscape::Json,
        "auto" => match name.strip_suffix(".j2").unwrap_or(name).rsplit('.').next() {
            Some("htm" | "html" | "xml" | "xhtml") => AutoEscape::Html,
            Some("json" | "json5" | "yml" | "yaml") => AutoEscape::Json,
            _ => AutoEscape::None,
        },
        _ => unreachable!(),
    });
    env.set_undefined_behavior(if matches.get_flag("strict") {
        UndefinedBehavior::Strict
    } else {
        UndefinedBehavior::Lenient
    });
    env.set_path_join_callback(move |name, parent| {
        let p = if parent == STDIN_STDOUT {
            cwd.join(name)
        } else {
            Path::new(parent)
                .parent()
                .unwrap_or(Path::new(""))
                .join(name)
        };
        dunce::canonicalize(&p)
            .unwrap_or(p)
            .to_string_lossy()
            .to_string()
            .into()
    });
    let cached_stdin = Mutex::new(None);
    env.set_loader(move |name| -> Result<Option<String>, MError> {
        if let Some(ref allowed_template) = allowed_template {
            if name != allowed_template {
                return Ok(None);
            }
        }

        if name == STDIN_STDOUT {
            if stdin_used_for_data {
                return Err(MError::new(
                    ErrorKind::InvalidOperation,
                    "cannot load template from stdin when data is from stdin",
                ));
            }

            let mut stdin = cached_stdin.lock().unwrap();
            if stdin.is_none() {
                *stdin = Some(io::read_to_string(io::stdin()).map_err(|err| {
                    MError::new(
                        ErrorKind::InvalidOperation,
                        "failed to read template from stdin",
                    )
                    .with_source(err)
                })?);
            }
            return Ok(stdin.clone());
        }

        match fs::read_to_string(name) {
            Ok(contents) => Ok(Some(contents)),
            Err(err) if err.kind() == io::ErrorKind::NotFound => Ok(None),
            Err(err) => Err(
                MError::new(ErrorKind::TemplateNotFound, "cannot find template").with_source(err),
            ),
        }
    });
    env
}

<<<<<<< HEAD
fn make_command() -> Command {
    command!()
        .args([
            arg!(-f --format <FORMAT> "the format of the input data")
                .value_parser([
                    "auto",
                    "json",
                    #[cfg(feature = "querystring")]
                    "querystring",
                    #[cfg(feature = "yaml")]
                    "yaml",
                    #[cfg(feature = "toml")]
                    "toml",
                    #[cfg(feature = "cbor")]
                    "cbor",
                ])
                .default_value("auto"),
            arg!(-a --autoescape <MODE> "reconfigures autoescape behavior")
                .value_parser(["auto", "html", "json", "none"])
                .default_value("auto"),
            arg!(-D --define <EXPR> "defines an input variable (key=value)")
                .action(ArgAction::Append),
            arg!(--strict "disallow undefined variables in templates"),
            arg!(--"no-include" "Disallow includes and extending"),
            arg!(--"no-newline" "Do not output a newline"),
            arg!(--env "Pass environment variables as ENV to the template"),
            arg!(-E --expr <EXPR> "Evaluates an expression instead"),
            arg!(--"expr-out" <MODE> "Sets the expression output mode")
                .value_parser(["print", "json", "json-pretty", "status"])
                .default_value("print")
                .requires("expr"),
            arg!(--fuel <AMOUNT> "configures the maximum fuel").value_parser(value_parser!(u64)),
            arg!(--dump <KIND> "dump internals of a template").value_parser(["instructions", "ast", "tokens"]),
            #[cfg(feature = "repl")]
            arg!(--repl "starts the repl with the given data")
                .conflicts_with_all(["expr", "template"]),
            arg!(-o --output <FILENAME> "path tot he output file")
                .default_value(STDIN_STDOUT)
                .value_parser(value_parser!(PathBuf)),
            arg!(template: [TEMPLATE] "path to the input template").default_value(STDIN_STDOUT),
            arg!(data: [DATA] "path to the data file").value_parser(value_parser!(PathBuf)),
        ])
        .about("minijinja-cli is a command line tool to render or evaluate jinja2 templates.")
        .after_help("For more information see https://github.com/mitsuhiko/minijinja/tree/main/minijinja-cli/README.md")
}

=======
>>>>>>> 7ae8ca16
fn execute() -> Result<i32, Error> {
    let matches = cli::make_command().get_matches();

    let format = matches.get_one::<String>("format").unwrap();
    let (base, stdin_used) = if let Some(data) = matches.get_one::<PathBuf>("data") {
        load_data(format, data)?
    } else {
        (Default::default(), false)
    };

    let mut defines = BTreeMap::new();
    if let Some(items) = matches.get_many::<String>("define") {
        for item in items {
            if let Some((key, raw_value)) = item.split_once(":=") {
                defines.insert(key, interpret_raw_value(raw_value)?);
            } else if let Some((key, string_value)) = item.split_once('=') {
                defines.insert(key, Value::from(string_value));
            } else {
                defines.insert(item, Value::from(true));
            }
        }
    }

    let cwd = std::env::current_dir()?;
    let ctx = context!(..defines, ..base);
    let template = match matches.get_one::<String>("template").unwrap().as_str() {
        STDIN_STDOUT => Cow::Borrowed(STDIN_STDOUT),
        rel_name => Cow::Owned(cwd.join(rel_name).to_string_lossy().to_string()),
    };
    let allowed_template = if matches.get_flag("no-include") {
        Some(template.to_string())
    } else {
        None
    };
    let mut output = Output::new(matches.get_one::<PathBuf>("output").unwrap())?;

    let no_newline = matches.get_flag("no-newline");

    let env = create_env(&matches, cwd, allowed_template, stdin_used);

    if let Some(expr) = matches.get_one::<String>("expr") {
        let rv = env.compile_expression(expr)?.eval(ctx)?;
        match matches.get_one::<String>("expr-out").unwrap().as_str() {
            "print" => writeln!(&mut output, "{}", rv)?,
            "json" => writeln!(&mut output, "{}", serde_json::to_string(&rv)?)?,
            "json-pretty" => writeln!(&mut output, "{}", serde_json::to_string_pretty(&rv)?)?,
            "status" => {
                return Ok(if let Ok(n) = i32::try_from(rv.clone()) {
                    n
                } else if rv.is_true() {
                    0
                } else {
                    1
                });
            }
            _ => unreachable!(),
        }
    } else if let Some(dump) = matches.get_one::<String>("dump") {
        match dump.as_str() {
            "ast" => {
                let tmpl = env.get_template(&template)?;
                writeln!(&mut output, "{:#?}", parse(tmpl.source(), tmpl.name())?)?;
            }
            "tokens" => {
                let tmpl = env.get_template(&template)?;
                let tokens: Result<Vec<_>, _> =
                    tokenize(tmpl.source(), false, Default::default()).collect();
                for (token, _) in tokens? {
                    writeln!(&mut output, "{:?}", token)?;
                }
            }
            "instructions" => {
                let tmpl = env.get_template(&template)?;
                let ctmpl = get_compiled_template(&tmpl);
                for (block_name, instructions) in ctmpl.blocks.iter() {
                    print_instructions(&mut output, instructions, block_name)?;
                }
                print_instructions(&mut output, &ctmpl.instructions, "<root>")?;
            }
            _ => unreachable!(),
        }
    } else if cfg!(feature = "repl") && matches.get_flag("repl") {
        #[cfg(feature = "repl")]
        {
            repl::run(env, ctx)?;
        }
    } else {
        let result = env.get_template(&template)?.render(ctx)?;
        if no_newline {
            write!(&mut output, "{result}")?;
        } else {
            writeln!(&mut output, "{result}")?;
        }
    }

    output.commit()?;
    Ok(0)
}

fn print_instructions(
    output: &mut Output,
    instructions: &Instructions,
    block_name: &str,
) -> Result<(), Error> {
    writeln!(output, "Block: {block_name:?}")?;
    for idx in 0.. {
        if let Some(instruction) = instructions.get(idx) {
            writeln!(output, "  {idx:4}: {instruction:?}")?;
        } else {
            break;
        }
    }
    Ok(())
}

pub fn print_error(err: &Error) {
    if let Some(err) = err.downcast_ref::<MError>() {
        eprintln!("template error: {err:#}");
    } else {
        eprintln!("error: {err}");
    }
    let mut source_opt = err.source();
    while let Some(source) = source_opt {
        eprintln!();
        if let Some(source) = source.downcast_ref::<MError>() {
            eprintln!("caused by template error: {source:#}");
        } else {
            eprintln!("caused by: {source}");
        }
        source_opt = source.source();
    }
}

fn main() {
    match execute() {
        Ok(code) => std::process::exit(code),
        Err(err) => {
            print_error(&err);
            std::process::exit(1);
        }
    }
}<|MERGE_RESOLUTION|>--- conflicted
+++ resolved
@@ -5,13 +5,8 @@
 use std::sync::Mutex;
 use std::{fs, io};
 
-<<<<<<< HEAD
 use anyhow::{anyhow, bail, Context, Error};
-use clap::{arg, command, value_parser, ArgAction, ArgMatches, Command};
-=======
-use anyhow::{bail, Context, Error};
 use clap::ArgMatches;
->>>>>>> 7ae8ca16
 use minijinja::machinery::{get_compiled_template, parse, tokenize, Instructions};
 use minijinja::{
     context, AutoEscape, Environment, Error as MError, ErrorKind, UndefinedBehavior, Value,
@@ -20,13 +15,8 @@
 #[cfg(feature = "repl")]
 mod repl;
 
-<<<<<<< HEAD
 const STDIN_STDOUT: &str = "-";
-=======
 mod cli;
-
-const STDIN: &str = "-";
->>>>>>> 7ae8ca16
 
 #[cfg(not(feature = "json5"))]
 use serde_json as preferred_json;
@@ -236,55 +226,6 @@
     env
 }
 
-<<<<<<< HEAD
-fn make_command() -> Command {
-    command!()
-        .args([
-            arg!(-f --format <FORMAT> "the format of the input data")
-                .value_parser([
-                    "auto",
-                    "json",
-                    #[cfg(feature = "querystring")]
-                    "querystring",
-                    #[cfg(feature = "yaml")]
-                    "yaml",
-                    #[cfg(feature = "toml")]
-                    "toml",
-                    #[cfg(feature = "cbor")]
-                    "cbor",
-                ])
-                .default_value("auto"),
-            arg!(-a --autoescape <MODE> "reconfigures autoescape behavior")
-                .value_parser(["auto", "html", "json", "none"])
-                .default_value("auto"),
-            arg!(-D --define <EXPR> "defines an input variable (key=value)")
-                .action(ArgAction::Append),
-            arg!(--strict "disallow undefined variables in templates"),
-            arg!(--"no-include" "Disallow includes and extending"),
-            arg!(--"no-newline" "Do not output a newline"),
-            arg!(--env "Pass environment variables as ENV to the template"),
-            arg!(-E --expr <EXPR> "Evaluates an expression instead"),
-            arg!(--"expr-out" <MODE> "Sets the expression output mode")
-                .value_parser(["print", "json", "json-pretty", "status"])
-                .default_value("print")
-                .requires("expr"),
-            arg!(--fuel <AMOUNT> "configures the maximum fuel").value_parser(value_parser!(u64)),
-            arg!(--dump <KIND> "dump internals of a template").value_parser(["instructions", "ast", "tokens"]),
-            #[cfg(feature = "repl")]
-            arg!(--repl "starts the repl with the given data")
-                .conflicts_with_all(["expr", "template"]),
-            arg!(-o --output <FILENAME> "path tot he output file")
-                .default_value(STDIN_STDOUT)
-                .value_parser(value_parser!(PathBuf)),
-            arg!(template: [TEMPLATE] "path to the input template").default_value(STDIN_STDOUT),
-            arg!(data: [DATA] "path to the data file").value_parser(value_parser!(PathBuf)),
-        ])
-        .about("minijinja-cli is a command line tool to render or evaluate jinja2 templates.")
-        .after_help("For more information see https://github.com/mitsuhiko/minijinja/tree/main/minijinja-cli/README.md")
-}
-
-=======
->>>>>>> 7ae8ca16
 fn execute() -> Result<i32, Error> {
     let matches = cli::make_command().get_matches();
 
