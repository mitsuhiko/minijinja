--- conflicted
+++ resolved
@@ -45,10 +45,7 @@
 serde_json5 = { version = "0.1.0", optional = true }
 serde_qs = { version = "0.12.0", optional = true }
 serde_yaml = { version = "0.9.25", optional = true }
-<<<<<<< HEAD
 tempfile = "3.9.0"
-toml = { version = "0.7.6", optional = true }
-=======
 toml = { version = "0.7.6", optional = true }
 
 [build-dependencies]
@@ -62,5 +59,4 @@
 clap_complete = "4"
 clap_complete_fig = "4"
 clap_complete_nushell = "4"
-clap_mangen = "0.2"
->>>>>>> 7ae8ca16
+clap_mangen = "0.2"