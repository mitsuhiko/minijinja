name: Tests

on: [push, pull_request]

jobs:
  test-latest:
    name: Test on Latest Stable
    runs-on: ubuntu-latest

    steps:
      - uses: actions/checkout@v4
      - uses: dtolnay/rust-toolchain@master
        with:
          toolchain: stable
      - uses: Swatinem/rust-cache@v2
      - name: Check
        run: make check
      - name: Test
        run: make test

  test-nightly:
    name: Test on nightly
    runs-on: ubuntu-latest

    steps:
      - uses: actions/checkout@v4
      - uses: dtolnay/rust-toolchain@master
        with:
          toolchain: nightly
      - uses: Swatinem/rust-cache@v2
      - name: Check
        run: make check
      - name: Test
        run: make test

  ## Bugs in older Rust versions for some of our borrowing logic for filters
  ## No longer makes supporting this Rust version possible
  # build-old-stable:
  #   name: Build on 1.45.0
  #   runs-on: ubuntu-latest
  #   steps:
  #     - uses: actions/checkout@v4
  #     - uses: dtolnay/rust-toolchain@master
  #       with:
  #         toolchain: 1.45.0
  #     - name: Build
  #       run: cargo build --features=unstable_machinery,builtins,source,json,urlencode,debug,internal_debug
  #       working-directory: ./minijinja
  #       env:
  #         CARGO_NET_GIT_FETCH_WITH_CLI: "true"
  #         CARGO_HTTP_MULTIPLEXING: "false"

  test-32bit:
    name: Check on 1.61.0 (32bit)
    runs-on: ubuntu-latest

    steps:
      - uses: actions/checkout@v4
      - uses: dtolnay/rust-toolchain@master
        with:
          toolchain: 1.61.0
          targets: armv5te-unknown-linux-gnueabi
      - uses: Swatinem/rust-cache@v2
      - name: Install Cross Deps
        run: sudo apt-get install -y gcc-arm-linux-gnueabi libc6-dev-armel-cross
      - name: Restore Cargo.lock
        run: cp Cargo.lock.msrv Cargo.lock
      - name: Check
        run: cargo check --all-features -p minijinja --target armv5te-unknown-linux-gnueabi

  test-fuel-feature:
    name: Check on 1.61.0 (fuel feature)
    runs-on: ubuntu-latest

    steps:
      - uses: actions/checkout@v4
      - uses: dtolnay/rust-toolchain@master
        with:
          toolchain: 1.61.0
      - uses: Swatinem/rust-cache@v2
      - name: Restore Cargo.lock
        run: cp Cargo.lock.msrv Cargo.lock
      - name: Check
        run: cargo check --no-default-features -p minijinja --features fuel

  test-stable:
    name: Test on 1.61.0
    runs-on: ubuntu-latest

    steps:
      - uses: actions/checkout@v4
      - uses: dtolnay/rust-toolchain@master
        with:
          toolchain: 1.61.0
      - uses: Swatinem/rust-cache@v2
      - name: Restore Cargo.lock
        run: cp Cargo.lock.msrv Cargo.lock
      - name: Test
        run: make test

  test-no-lock:
    name: Test on Latest (No Lock)
    runs-on: ubuntu-latest

    steps:
      - uses: actions/checkout@v4
<<<<<<< HEAD
      - uses: mozilla-actions/sccache-action@v0.0.3
      - uses: dtolnay/rust-toolchain@master
        with:
          toolchain: stable
=======
      - uses: dtolnay/rust-toolchain@master
        with:
          toolchain: stable
      - uses: Swatinem/rust-cache@v2
>>>>>>> 60cddc79
      - name: Remove Cargo.lock
        run: rm Cargo.lock
      - name: Test
        run: make test

  test-wasi:
    name: Test on WASI
    runs-on: ubuntu-latest

    steps:
      - uses: actions/checkout@v4
      - uses: dtolnay/rust-toolchain@master
        with:
          toolchain: stable
          targets: wasm32-wasi
      - uses: Swatinem/rust-cache@v2
      - name: Install WasmTime
        run: |
          curl -LO https://github.com/bytecodealliance/wasmtime/releases/download/v13.0.0/wasmtime-v13.0.0-x86_64-linux.tar.xz
          tar xvf wasmtime-v13.0.0-x86_64-linux.tar.xz
          echo `pwd`/wasmtime-v13.0.0-x86_64-linux >> $GITHUB_PATH
      - name: Test
        run: make wasi-test

  test-python:
    name: Test on Python binding
    runs-on: ubuntu-latest

    steps:
      - uses: actions/checkout@v4
      - uses: dtolnay/rust-toolchain@master
        with:
          toolchain: stable
      - uses: Swatinem/rust-cache@v2
      - name: Test
        run: make python-test<|MERGE_RESOLUTION|>--- conflicted
+++ resolved
@@ -104,17 +104,10 @@
 
     steps:
       - uses: actions/checkout@v4
-<<<<<<< HEAD
-      - uses: mozilla-actions/sccache-action@v0.0.3
-      - uses: dtolnay/rust-toolchain@master
-        with:
-          toolchain: stable
-=======
       - uses: dtolnay/rust-toolchain@master
         with:
           toolchain: stable
       - uses: Swatinem/rust-cache@v2
->>>>>>> 60cddc79
       - name: Remove Cargo.lock
         run: rm Cargo.lock
       - name: Test
