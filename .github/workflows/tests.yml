--- conflicted
+++ resolved
@@ -18,9 +18,6 @@
         run: make test
 
   build-old-stable:
-<<<<<<< HEAD
-    name: Test on 1.42.0
-=======
     name: Build on 1.42.0
     runs-on: ubuntu-latest
     steps:
@@ -36,7 +33,6 @@
 
   build-stable:
     name: Test on 1.46.0
->>>>>>> dc03d51e
     runs-on: ubuntu-latest
 
     steps:
@@ -47,18 +43,4 @@
           profile: minimal
           override: true
       - name: Test
-        run: make test-142
-
-  build-stable:
-    name: Test on 1.49.0
-    runs-on: ubuntu-latest
-
-    steps:
-      - uses: actions/checkout@v1
-      - uses: actions-rs/toolchain@v1
-        with:
-          toolchain: 1.42.0
-          profile: minimal
-          override: true
-      - name: Test
         run: make test