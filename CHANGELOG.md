# Changelog

All notable changes to MiniJinja are documented here.

## 2.6.0

- Added `sum` filter.  #648
- Added `truncate` filter to `minijinja-contrib`.  #647
- Added `wordcount` filter to `minijinja-contrib`.  #649
- Added `wordwrap` filter to `minijinja-contrib`.  #651
- Some tests and filters now pass borrowed values for performance reasons
  and a bug was fixed that caused undefined values in strict undefined
  mode not to work with tests.  #657
- Fixed an error reporting issue for some syntax errors.  #655
- Removed an `unsafe` code block from the `Kwargs` type internally
  which was probably unsafe.  #659
<<<<<<< HEAD
- Added `Value::make_object_map` to create projections from object
  into maps, similar to how it was already possible to create
  iterators that were projected from objects.  #663
=======
- Fix a regression with latest serde that caused internals to leak
  out when flattening on value handles is used.  #664
>>>>>>> 6b419afc

## 2.5.0

- `minijinja-cli` now supports preservation of order in maps.  #611
- Fixed an issue where CBOR was not correctly deserialized in
  `minijinja-cli`.  #611
- Added a `lines` filter to split a string into lines.
- Bytes are now better supported in MiniJinja.  They can be created from
  `Value::from_bytes` without having to go via serde, and they are now
  producing a nicer looking debug output.  #616
- Added the missing `string` filter from Jinja2.  #617
- Reversing bytes and convergint them implicitly to strings will now work
  more consistently.  #619
- Added type hints for the Python binding and relaxed maturin constraint.  #590
- `minijinja-cli` now allows the template name to be set to an empty
  string when `--template` is used, to allow suppliying a data file.  #624
- Added the missing `sameas` filter from Jinja2.  #625
- Tests can now support one argument without parentheses like in Jinja2
  (`1 is sameas 1`).  #626
- Added error context for strict undefined errors during template
  rendering.  #627
- Syntax errors caused by the lexer now include the correct position of
  the error.  #630
- `minijinja-cli` now has all features enabled by default as documented
  (that means also shell completion and ini).  #633
- `minijinja-cli` now does not convert INI files to lowercase anymore.  This was
  an unintended behavior.  #633
- Moved up MSRV to 1.63.0 due to indexmap.  #635
- Added argument splatting support (`*args` for variable args and `**kwargs`
  for keyword arguments) and fixed a bug where sometimes maps and keyword
  arguments were created in inverse order.  #642

## 2.4.0

- Updated version of `minijinja-cli` with support for better documentation,
  config file and environment variable support.  #602
- `minijinja-cli` now supports template source passed by parameter for
  simple cases.  #606
- `minijinja-cli` now has a `--syntax-help` argument that prints out the
  primer on the syntax.  #607
- `minijinja-cli` now installs to `~/.local/bin` by default.  #608
- Made the c-bindings compatible with wasm compilation.  #603
- `String`/`Cow<str>` argument types will no longer implicitly convert
  keyword arguments to string form.  This was an unintended foot gun.  #605

## 2.3.1

- Fixes a regression in `PartialEq` / `Eq` in `Value` caused by changes
  in 2.3.0.  #584

## 2.3.0

- Fixes some compiler warnings in Rust 1.81.  #575
- Fixes incorrect ordering of maps when the keys of those maps
  were not in consistent order.  #569
- Implemented the missing `groupby` filter.  #570
- The `unique` filter now is case insensitive by default like in
  Jinja2 and supports an optional flag to make it case sensitive.
  It also now lets one check individual attributes instead of
  values.  #571
- Changed sort order of `Ord` to avoid accidentally non total order
  that could cause panics on Rust 1.81.  #579
- Added a `Value::is_integer` method to allow a user to tell floats
  and true integers apart.  #580

## 2.2.0

- Fixes a bug where some enums did not deserialize correctly when
  used with `ViaDeserialize`.  #554
- Implemented `IntoDeserializer` for `Value` and `&Value`.  #555
- Added `filesizeformat` to minijinja-contrib.  #556
- Added support for the `loop_controls` feature which adds
  `{% break %}` and `{% continue %}`.  #558
- Iterables can now be indexed into.  It was already possible previously
  to slice them.  This improves support for Jinja2 compatibility as Jinja2
  is more likely to create temporary lists when slicing lists.  #565

## 2.1.2

- Flush filter and test cache when processing extended template.
  This fixes a bug that caused the wrong filters to be used in some
  cases. #551

## 2.1.1

- Added `indent` parameter to `tojson` filter.  #546
- Added `randrange`, `lipsum`, `random`, `cycler` and `joiner` to
  `minijinja-contrib`.  #547
- Added the ability to use `&T` and `Arc<T>` as parameters
  to filters and functions if `T` is an `Object`.  #548
- `minijinja-cli` now also enables the datetime, timezone and rand features.  #549
- Aligned the behavior of the `int` filter closer to Jinja2.  #549

## 2.1.0

- minijinja-cli now supports `.ini` files.  #532
- Fixed a bug that caused cycle detection to trigger incorrectly when an included
  template extended from another template.  #538
- Bumped the minimum version of `self_cell` to 1.0.4.  #540
- MiniJinja will now warn if the `serde` feature is disabled.  This is in
  anticipation of removing the serde dependency in the future.  #541
- Improved an edge case with `State::resolve`.  It now can resolve the
  initial template context in macro calls even if no closure has been
  created.  #542

## 2.0.3

- Added new methods to pycompat: `str.endswith`, `str.rfind`,
  `str.isalnum`, `str.isalpha`, `str.isascii`, `str.isdigit`,
  `str.isnumeric`, `str.join`, `str.startswith`.  #522
- Added the missing tests `boolean`, `divisibleby`, `lower` and `upper`.  #592
- minijinja-cli now supports YAML aliases and merge keys.  #531

## 2.0.2

- Implemented sequence (+ some iterator) and string repeating with the `*`
  operator to match Jinja2 behavior.  #519
- Added the new `minijinja::pycompat` module which allows one to register
  an unknown method callback that provides most built-in Python methods.
  This makes things such as `dict.keys` work.  Also adds a new
  `--py-compat` flag to `minijinja-cli` that enables it.  This improves
  the compatibility with Python based templates.  #521
- Added a new `|split` filter that works like the `.split` method in Python.  #517

## 2.0.1

- Fixed an issue that caused custom delimiters to not work in the Python
  binding.  #506

## 2.0.0

This is a major update to MiniJinja that changes a lot of core internals and
cleans up some APIs.  In particular it resolves some limitations in the engine
in relation to working with dynamic objects, unlocks potentials for future
performance improvements and enhancements.

It's very likely that you will need to do changes to your code when upgrading,
particular when implementing dynamic objects.  In short:

- `StructObject` and `SeqObject` are gone.  They have been replaced by improved
  APIs directly on `Object`.  Please refer to the updated documentation to see
  how these objects behave now.  For the most part code should become quite a bit
  clearer during the upgrade.
- `ObjectKind` has been replaced by `ObjectRepr`.  Rather than holding a reference
  to a `StructObject` or `SeqObject` this now is a simple enum that just indicates
  how that object serializes, renders and behaves.
- `Object` no longer uses `fmt::Display` for rendering.  Instead the new
  `Object::render` method is used which has a default implementation.
- The `Object` trait has been completely transformed and the new type-erased type
  `DynObject` has been added to work with unknown objects.  This trait has an
  improved user experience and more flexibility.  It's now possible to implement
  any non-primitive value type including maps with non string keys which was previously
  not possible.
- `ValueKind` is now non exhaustive and got a log of new value types.  This resolves
  various issues in particular in relationship with iterators.  As a result of this
  functions will no longer accidentally serialize into empty objects for example.
- `Value::from_iterator` has been replaced by the new `Value::make_iterable`,
  `Value::make_object_iterable` and `Value::make_one_shot_iterator`.  The direct
  replacement is `Value::make_one_shot_iterator` but for most uses it's strongly
  recommended to use one of the other APIs instead.  This results in a much improved
  user experience as it's possible to iterate over such values more than once.
- The `Syntax` type has been replaced by the `SyntaxConfig` type.  It uses a builder
  pattern to reconfigure the delimiters.

For upgrade instructions read the [UPDATING](UPDATING.md) guide.

**Other Changes:**

- Added a new `Environment::templates` method that iterates over loaded templates.  #471
- Reverse iteration and slicing now return iterables instead of real sequences.
- The engine no longer reports iterable as sequences.
- The value iterator returned by `Value::try_iter` now holds a reference
  to the `Value` internally via reference counting.
- `DynObject` now replaces `Arc<Object>`.
- The debug printing of some objects was simplified.
- Added the `iterable` test.  #475
- The parser no longer panics when using dotted assignments in unexpected places. #479
- The CLI now enables unicode support by default.
- `Value::from_serializable` is now `Value::from_serialize`.
- Ranges are now iterables and no longer sequences and their maximum number of iterations
  was raised to 100000. #493
- `Value::from` is now implemented for `Error` as public API to create invalid values.
  Previously this behavior was hidden internally in the serde support. #495
- `UndefinedBehavior::Strict` now acts more delayed.  This means that now `value.key is defined` will no longer fail.
- Added support for line statements and comments.  #503 
- The CLI now accepts `--syntax` to reconfigure syntax flags such as delimiters.  #504

## 1.0.21

- Fixed an issue where `lstrip_blocks` unintentionally also applied to
  variable expression blocks.  #502

## 1.0.20

- Added support for implicit string concatenation for Jinja2 compatibility.  #489
- Added support for sequence concatenation with the plus operator for Jinja2 compatibility.  #491

## 1.0.19

- Deprecated `Value::from_iterator` and introduced replacement
  `Value::make_one_shot_iterator` API which also exists in 2.x.  #487

## 1.0.18

- Fixed an endless loop in `undeclared_variables`.  #486

## 1.0.17

- Added support for `Option<Into<Value>>` as return value from
  functions.  #452
- Deprecated `Value::from_serializable` for the improved replacement
  method `Value::from_serialize`. #482

## 1.0.16

- Tolerate underscores in number literals.  #443
- Added support for `trim_blocks` and `lstrip_blocks` for Jinja2
  compatibility.  #447
- Changed API of `unstable_machinery`.  The `tokenize` function got an
  extra argument for the `WhitespaceConfig`.  It's however recommended
  to use the new `Tokenizer` struct instead.  `parse_expr` was added,
  the `parse` function now takes a `SyntaxConfig` and `WhitespaceConfig`.  #447

## 1.0.15

- Resolved a compiler warning for Rust 1.77.  #440
- Fixed an incorrect error case in `call_method`.  Now `UnknownMethod`
  is returned instead of `InvalidOperation` correctly. #439
- Added `Environment::set_unknown_method_callback` which allows a user
  to intercept method calls on primitives.  The motivation here is that
  this can be used to implement python like methods to improve the
  compatibility with Jinja2 Python templates.  #441

## 1.0.14

- Fixed a bug with broken closure handling when working with nested
  `{% macro %}` or `{% call %}` blocks.  #435

## 1.0.13

- `minijinja-cli` now supports an `-o` or `--output` parameter to write
  into a target file.  #405
- `minijinja-cli` now accepts the `--safe-path` parameter to disallow
  includes or extends from paths not explicitly allowlisted.  #432
- Added support for `Error::display_debug_info` which displays just the
  debug info, same way as alternative display on the error does.  #420
- Added the `namespace()` function from Jinja2 and the ability to assign
  to it via `{% set %}`.  #422
- `minijinja-autoreload` now supports `on_should_reload_callback` which
  lets one register a callback to be called just before an auto reload
  should be performed.  #424
- Added support for `Value::from_iterator`, `IteratorObject` and
  `ObjectKind::Iterator`.  #426
- Added support for `0b`/`0o`/`0x` prefixed integer literals for
  binary, octal and hexadecimal notation.  #433

## 1.0.12

- The `urlencode` filter now correctly skips over none and undefined.  #394
- The `dict` function now supports merging in of extra arguments.  #395
- Added support for primitive datetimes in the contrib module.  #398

## 1.0.11

- Added `Environment::compile_expression_owned` to allow compiled expressions
  to be held without requiring a reference.  #383
- Added `minijinja-embed` crate which provides a simple way to embed templates
  directly in the binary.  #392

## 1.0.10

- Added `int` and `float` filters.  #372
- Added `integer` and `float` tests.  #373
- Fixed an issue that caused the CLI not to run when the `repl` feature
  was disabled.  #374
- Added `-n` / `--no-newline` option to CLI.  #375

## 1.0.9

- Fixed a memory leak involving macros.  Previously using macros was
  leaking memory due to an undetected cycle.  #359
- The `debug` function in templates can now also be used to print out
  the debug output of a variable.  #356
- Added a new `stacker` feature which allows raising of the recursion
  limits.  It enables monitoring of the call stack via [stacker](https://crates.io/crates/stacker)
  and automatically acquires additional memory when the call stack
  runs out of space.  #354

## 1.0.8

- Large integer literals in templates are now correctly handled.  #353
- Relax the trait bounds of `Value::downcast_object_ref` /
  `Object::downcast_ref` / `Object::is` and added support for downcasting
  of types that were directly created with `Value::from_seq_object`
  and `Value::from_struct_object`.  #349
- Overflowing additions on very large integers now fails rather than
  silently wrapping around.  #350
- Fixed a few overflow panics: dividing integers with an overflow and
- Exposed missing new functionality for the Python binding. #339

## 1.0.7

- Added support for `keep_trailing_newlines` which allows you to disable
  the automatic trimming of trailing newlines.  #334
- Added `minijinja-cli` which lets you render and debug templates from
  the command line.  #331
- Macros called with the wrong state will no longer panic.  #330
- Debug output of `Value::UNDEFINED` and `Value::from(())` is now
  `undefined` and `none` rather than `Undefined` and `None`.  This was
  an accidental inconsistency.
- Fixed a potential panic in debug error printing.
- Added `Environment::set_path_join_callback` and `State::get_template`
  to support path joining.  This is for greater compatibility with Jinja2
  where path joining was overridable.  With this you can configure the
  engine so that paths used by `include` or `extends` can be relative to
  the current template.  #328
- The default auto-escape detection now accepts `.html.j2` as alias for
  `.html` as well as for all other choices.  In general `.j2` as an extension
  is now generally supported.

## 1.0.6

- Fixed iso datetime formatting not handling negative offsets correctly.  #327
- Re-report `Value` directly from the crate root for convenience.
- It's now possible to `deserialize` from a `Value`.  Additionally the
  `ViaDeserialize<T>` argument type was added to support value conversions
  via serde as argument type.  #325

## 1.0.5

- Added the ability to merge multiple values with the `context!`
  macro.  (#317)
- `Option<T>` now accepts `none` in filters.  Previously only
  undefined values were accepted.  This bugfix might have a minor impact
  on code that relied in this behavior.  (#320)
- Fix a compilation error for `minijinja-contrib` if the `timezone`
  feature is not enabled.

## 1.0.4

- Added the `args!` macro which can be used to create an argument
  slice on the stack.  (#311)
- Improved error reporting for missing keyword arguments.
- Added `chrono` support to the time filters in the `minijinja-contrib` crate.

## 1.0.3

- Republished `1.0.2` with fixed docs.

## 1.0.2

- Added `TryFrom` and `ArgType` for `Arc<str>`.
- Added `datetimeformat`, `dateformat`, `timeformat` and `now()` to the
  contrib crate.  (#309)

## 1.0.1

- Fixed a bug that caused `{% raw %}` blocks to accidentally not skip the
  surrounding tags, causing `{% raw %}` and `{% endraw %}` to show up in
  output.  (#307)

## 1.0.0

- Support unicode sorting for filters when the `unicode` feature is enabled.
  This also fixes confusing behavior when mixed types were sorted.  (#299)

- Added `json5` as file extension for JSON formatter.

- The autoreload crate now supports fast reloading by just clearing the
  already templates.  This is enabled via `set_fast_reload` on the
  `Notifier`.

**Note:** This also includes all the changes in the different 1.0.0 alphas.

### Breaking Changes

1.0 includes a lot of changes that are breaking.  However they should with
some minor exceptions be rather trivial changes.

- `Environment::source`, `Environment::set_source` and the `Source` type
  together with the `source` feature were removed.  The replacement is the
  new `loader` feature which adds the `add_template_owned` and `set_loader`
  APIs.  The functionality previously provided by `Source::from_path` is
  now available via `path_loader`.

    Old:

    ```rust
    let mut source = Source::with_loader(|name| ...);
    source.add_template("foo", "...").unwrap();
    let mut env = Environment::new();
    env.set_source(source);
    ```

    New:

    ```rust
    let mut env = Environment::new();
    env.set_loader(|name| ...);
    env.add_template_owned("foo", "...").unwrap();
    ```

    Old:

    ```rust
    let mut env = Environment::new();
    env.set_source(Source::from_path("templates"));
    ```

    New:

    ```rust
    let mut env = Environment::new();
    env.set_loader(path_loader("templates"));
    ```

- `Template::render_block` and `Template::render_block_to_write` were
  replaced with APIs of the same name on the `State` returned by
  `Template::eval_to_state` or `Template::render_and_return_state`:

    Old:

    ```rust
    let rv = tmpl.render_block("name", ctx)?;
    ```

    New:

    ```rust
    let rv = tmpl.eval_to_state(ctx)?.render_block("name")?;
    ```

- `Kwargs::from_args` was removed as API as it's no longer necessary since
  the `from_args` function now provides the same functionality:

    Before:

    ```rust
    // just split
    let (args, kwargs) = Kwargs::from_args(values);

    // split and parse
    let (args, kwargs) = Kwargs::from_args(values);
    let (a, b): (i32, i32) = from_args(args)?;
    ```

    After:

    ```rust
    // just split
    let (args, kwargs): (&[Value], Kwargs) = from_args(values)?;

    // split and parse
    let (a, b, kwargs): (i32, i32, Kwargs) = from_args(values)?;
    ```

- The `testutils` feature and `testutils` module were removed.  Instead you
  can now directly create an empty `State` and use the methods provided
  to invoke filters.

    Before:

    ```rust
    let env = Environment::new();
    let rv = apply_filter(&env, "upper", &["hello world".into()]).unwrap();
    ```

    After:

    ```rust
    let env = Environment::new();
    let rv = env.empty_state().apply_filter("upper", &["hello world".into()]).unwrap();
    ```

    Before:

    ```rust
    let env = Environment::new();
    let rv = perform_test(&env, "even", &[42.into()]).unwrap();
    ```

    After:

    ```rust
    let env = Environment::new();
    let rv = env.empty_state().perform_test("even", &[42.into()]).unwrap();
    ```

    Before:

    ```rust
    let env = Environment::new();
    let rv = format(&env, 42.into()).unwrap();
    ```

    After:

    ```rust
    let env = Environment::new();
    let rv = env.empty_state().format(42.into()).unwrap();
    ```

- `intern` and some APIs that use `Arc<String>` now use `Arc<str>`.  This
  means that for instance `StructObject::fields` returns `Arc<str>` instead
  of `Arc<String>`.  All the type conversions that previously accepted
  `Arc<String>` now only support `Arc<str>`.

- `State::current_call` was removed without replacement.  This information
  was unreliably maintained in the engine and caused issues with recursive
  calls.  If you have a need for this API please reach out on the issue
  tracker.

- `Output::is_discarding` was removed without replacement.  This is
  an implementation detail and was unintentionally exposed.  You should not
  write code that depends on the internal state of the `Output`.

## 1.0.0-alpha.4

- `Value` now implements `Ord`.  This also improves the ability of the engine
  to sort more complex values in filters.  (#295)

- `Arc<String>` was replaced with `Arc<str>` in some of the public APIs where
  this shined through.  Support for more complex key types in maps was added.
  You can now have tuple keys for instance.  (#297)

## 1.0.0-alpha.3

- Removed `char` as a value type.  Characters are now represented as strings
  instead.  This solves a bunch of Jinja2 incompatibilities that resulted by
  indexing into strings.  (#292)

- Marked `ErrorKind` as `#[non_exhaustive]`.

- Correctly handle coercing of characters and strings.  `"w" == "w"[0]` is
  now evaluating to `true` as one would expect.

## 1.0.0-alpha.2

- The `include` block now supports `with context` and `without context`
  modifiers but they are ignored.  This is mostly helpful to render some
  Jinja2 templates that depend on this functionality.  (#288)

- Added tests `true`, `false`, `filter`, `test` and filters
  `pprint` and `unique`.  (#287)

- Added support for indexing into strings.  (#149)

- Added `Error::detail` which returns the detail help string.  (#289)

- Added `Error::template_source` and `Error::range` to better support
  rendering of errors outside of the built-in debug printing.  (#286)

## 1.0.0-alpha.1

- Removed `testutils` feature.  New replacement APIs are directly available
  on the `State`.

- Added `Template::render_and_return_state` to render a template and return the
  resulting `State` to permit introspection.  `Template::render_to_write` now
  also returns the `State`.

- Added `State::fuel_levels` to introspect fuel consumption when the fuel feature
  is in use.

- Removed `Source` and the `source` feature.  The replacement is the new `loader`
  feature and the functionality of the source is moved directly into the
  `Environment`.  This also adds `Environment::clear_templates` to unload
  all already loaded templates.  (#275)

- Added `Environment::template_from_str` and `Environment::template_from_named_str`
  to compile templates for temporary use.  (#274)

- Removed `Kwargs::from_args` as this can now be expressed with just
  `from_args`.  (#273)

- `Output` no longer reveals if it's discarding in the public API.

- Added `Value::call`, `Value::call_method` and `Template::new_state`.  The
  combination of these APIs makes it possible to call values which was
  previously not possible.  (#272)

- Added `Template::eval_to_state`.  This replaces the functionality of the
  previous `Template::render_block` which is now available via `State`.
  It also adds support for accessing globals and macros from a template
  via the `State`.  (#271)

- Removed support for `State::current_call`.  This property wasn't too useful
  and unreliable.  Supporting it properly for nested invocations would require
  calls to take a mutable state or use interior mutability which did not seem
  reasonable for this.  (#269)

## 0.34.0

- Updated `self_cell` and `percent-encoding` dependencies.  (#264)

- Added `Template::render_block` and `Template::render_block_to_write` which
  allows rendering a single block in isolation.  (#262)

## 0.33.0

- Hide accidentally exposed `Syntax::compile` method.
- Added `undeclared_variables` methods to `Template` and `Expression`. (#250)

## 0.32.1

- Fixed an issue with autoreload not working properly on windows. (#249)

## 0.32.0

- Added `Value::is_number`. (#240)
- `TryFrom` for `Value` now converts integers to `f32` and `f64`.
- Added the new `custom_syntax` feature which allows custom delimiters
  to be configured. (#245)
- Added `Kwargs` abstraction to easier handle keyword arguments.
- Fixed an issue that `Option<T>` was incorrectly picking up `none`
  for undefined values.
- The `sort` filter now accepts `reverse`, `attribute` and `case_sensitive`
  by keyword argument and sorts case insensitive by default.
- The `dictsort` filter now supports reversing, by value sorting,
  and is sorting case insensitive by default.

## 0.31.1

- The `in` operator now does not fail if the value is undefined and the
  undefined behavior is not strict. (#235)
- The Python binding now supports finalizers. (#238)

## 0.31.0

- Changed the closure behavior of macros to match the one of Jinja2. (#233)
- `Value::from_serializable` will no longer panic on invalid values.  Instead
  the error is deferred to runtime which makes working with objects possible
  that are only partially valid for the runtime environment. (#234)

## 0.30.7

- Added `testutils` module. (#221)
- Make it more obvious that serde flatten sometimes does not work. (#223)
- Added configurable "undefined" value behavior. (#227)
- Make `render!()` reuse the hidden environment.

## 0.30.6

- Resolve bad closure being generated for `do` blocks. (#219)
- Add support for float number values in scientific notation. (#220)

## 0.30.5

- Small performance improvements for when `preserve_order` is used by
  passing known capacities to the constructor.
- Minor performance improvements to the VM by giving the stack an initial
  capacity.
- Change the internal representation of spans to use `u32` rather than
  `usize` for line and column offsets as a small speed improvement during
  compilation.
- Performance improvements for the key interning.
- Disabled `key_interning` by default.
- Renamed features `multi-template` to `multi_template` and
  `adjacent-loop-items` to `adjacent_loop_items`. The old feature names will
  hang around until 1.x as legacy aliases.

## 0.30.4

- Restore compilation on 32bit targets. (#207)

## 0.30.3

- Added the Jinja2 tests `==`, `!=`, `<`, `<=`, `>`, `>=` and `in` for the
  use with `select` and `reject`. (#205)
- String rendering now uses fewer reallocations by setting an initial
  capacity based on the complexity of the template. (#206)

## 0.30.2

- Fixed Python bindings not allowing to access dict keys prefixed with an
  underscore. (#197)
- Added `min`, `max` and `sort` filters. (#199)

## 0.30.1

- Changed `add_global` to perform `Into<Value>` implicitly.
- Added `source_mut` to retrieve a mutable reference to the source.
- Improved Python bindings by adding support for template reloading, better
  documentation, error reporting.
- Added `pass_state` to the Python binding.

## 0.30.0

- Expose `debug` flag from environment.
- Added experimental Python bindings.

## 0.29.0

- Resolve a runtime panic if `{% extends %}` appears in the template
  but never is executed.
- Fixed recursion detection for macros.
- Enforce a maximum size of 10000 items on the range output.
- Added fuel tracking support.
- Added `none` test. (#185)
- Improved various issues with whitespace trimming. (#187)
- `Value::default` now returns `Undefined` rather than `None`.
- Added support for `loop.previtem` and `loop.nextitem`. (#188)

## 0.28.0

- Added `capitalize` filter. (#163)
- Added support for `{% call %}`. (#164)
- Added support for `{% do %}`. (#167)
- Improved testsuite to execute on wasm32-wasi.

## 0.27.0

- Filters, tests and other functions can now be registered with a dynamically
  allocated name. (#146)
- Added `State::current_call` which exposes the name of the currently called
  item. (#150)
- Introduced revamped object model with `SeqObject` and `StructObject`. (#148)
- `Object` now directly exposes `downcast_ref` and `is`.
- Removed `Value::as_slice`
- Introduced `Value::as_seq` and `Value::as_struct`.
- Introduced `Value::from_seq_object` and `Value::from_struct_object`.
- Added the ability for function arguments to be of type `&dyn SeqObject`.
- Renamed `Iter` to `ValueIter`.
- Added `Environment::render_named_str`. (#149)
- Exposed string interning via the `intern` function.
- Improved support for structs in built-in filters.
- Added `indent` filter. (#151)
- Added the `map`, `select` / `selectattr` and `reject` / `rejectattr` filters.
- Added `safe` / `escaped` test.
- Strings now have the same iteration behavior as in Jinja2. (#152)

### Breaking Changes

- The `Object` model changed significantly in this release.  It's now possible
  for objects to have different shapes (structs or sequences today).  As a result
  `SeqObject` and `StructObject` were added to the API.  For changing your objects
  over have a look at the new documentation for `Object`.
- The `Iter` type is now called `ValueIter`.

## 0.26.0

- Changed `Object::attributes` to being an iterator. (#138)
- `Arc<T: Object>` now implements `Object`. (#139)
- Aligned semantics of top-level template code after `extends` with Jinja2. (#140)
- Exposed value creation from Arcs. (#141)
- Performance improvements for value conversions and object creation. (#142)
- Align iteration behavior of dynamic objects with maps.

### Breaking Changes

- The `attributes` method on objects now returns iterators.  To make the
  transition easy change `[..]` to `Box::new([..].into_iter())`.

## 0.25.0

- Added support for recursive macro invocations. (#133)
- Added optional unicode identifier support. (#134)

## 0.24.0

- Catch divisions by zero.
- Correctly render `inf` floats.
- Enforce a maximum recursion depth during parsing.
- Added `Value::try_iter` to iterate over maps and sequences. (#132)

## 0.23.0

- Added `Value::from_function`. (#121)
- Fixed incorrect location information with blocks.
- Fixed broken nested `super()` calls.
- Improve error reporting for failures in blocks and trying to
  `super()` when there is no parent block.
- Performance improvements.
- Added support for `{% import %}` / `{% from .. import .. %}`
  and `{% macro %}`.  (#123)
- Added `Value::is_kwargs` which disambiguates if an object passed
  to a function or filter is a normal object or if it represents
  keyword arguments.
- Added the ability to call functions stored on objects.
- Added `macros` and `multi_template` features to disable some of
  the heavier pieces of MiniJinja.
- Fixed an issue that caused trailing commas not to work in lists.

## 0.22.1

- Fixed an incorrect manifest for `minijinja-autoreload`.

## 0.22.0

- Add `defined` and `undefined` tests to always be included.
- Removed `Source::load_from_path`.
- Added `Source::from_path`.

### Breaking Changes

- Removed `Source::load_from_path`.  Use `Source::with_loader` instead.

## 0.21.0

- Added custom autoescape settings.
- Added custom formatters.
- Restructured engine internals for greater clarity.
- Added support for rendering to `io::Write`.  (#111)
- Make it impossible to implement `Filter`, `Test` or `Function`
  from outside the crate by sealed the traits.  (#113)
- Added support for remaining arguments with `Rest`.  (#114)
- Filters, tests and functions can now borrow arguments.  (#115)
- Added `Value::as_slice` and `Value::get_get_item_by_index`.
- Added support for span error reporting. (#118)
- Greatly improved handling of nested errors. (#119)
- `ImpossibleOperation` is now `InvalidOperation`.
- Added support for slice syntax. (#120)

### Breaking Changes

- `Filter`, `Test` and `Function` are now sealed traits.
- `ErrorKind::ImpossibleOperation` is now `ErrorKind::InvalidOperation`.
- Moved up MSRV to 1.61.0 due to bugs on older rust versions related to
  HRTBs.

## 0.20.0

- Remove internal refcounts from environment.
- Changed `Object` and `FunctionArgs` interface to take
  arguments by reference. (#101)
- `sync` mode is now always enabled. (#104)
- Removed meta API. (#105)
- Error no longer implements `PartialEq`.
- Simplified the function interface.  Filters, tests and global
  functions can now directly return values instead of results. (#107)
- MiniJinja no longer silently iterates over non iterable values.

### Breaking Changes

- The `meta` API is gone without replacement.
- `Object::call_method` and `Object::call` now take the arguments
  as `&[Value]` instead of `Vec<Value>`.
- `Object::call_method`, `Object::call` and `FunctionArgs::from_values`
  now take the arguments as `&[Value]` instead of `Vec<Value>`.
- The error object used to implement `PartialEq` but this was implemented
  by comparing the error kind instead.  Explicitly use the `.kind()`
  method of the error if you want the same behavior.
- `DebugInfo` is no longer exposed.  This might come back if a better
  API can be found.

## 0.19.1

- Fixed binary subtraction operator requiring a space. (#94)
- Fixed trailing commas not working in function calls. (#95)

## 0.19.0

- Small internal improvements to context creation. (#79)
- Add support for JSON/YAML/JavaScript Escaping.  (#82)
- Add missing escape support for single quotes (`'`).  (#81) 
- Added support for newlines in string literals.  (#85)
- Added support for block assignment syntax.  (#86)
- Added string concatenation with `+` for Jinja compat.  (#87)
- Enable debug mode by default in debug builds.  (#88)
- Added `render!` macro and `render_str`.  (#89)
- Fixed an issue where trailing whitespace removal did not work on blocks.  (#90)
- Added `loop.changed()` method.  (#91)

## 0.18.1

- Fixed a bad dependency declaration.

## 0.18.0

- Improved debug printing of context.
- Added `-`, `_` and `.` to set of unescaped characters in `urlencode`. (#72)
- Bumped `v_htmlescape` dependency. (#74)

## 0.17.0

- Added support for `{% raw %}`. (#67)
- Minimum Rust version moved up to 1.45.
- Added support for `{% set %}`. (#70)

## 0.16.0

- Added support for unpacking in `with` blocks. (#65)

## 0.15.0

- Bumped minimum version requirement to 1.43.
- Internal refactorings.
- Added support for fully dynamic loading via `Source::with_loader`.
- Renamed `get_source` to `source`.

## 0.14.1

- Fixed `or` expressions not working properly.

## 0.14.0

- Added `bool` filter.
- Added `meta` API. (#55)
- Added support for `ignore missing` in include tags. (#56)
- Added support for choices in include tags. (#57)

## 0.13.0

- Removed deprecated functionality.
- Fix an panic in debug error printing. (#49)

## 0.12.0

- Deprecated `Primitive` and `as_primitive`.
- Deprecated `as_f64`.
- Truthiness of values is now checking container length.  Previously containers
  were always true, now they are only true if they are not empty.
- Strings and safe strings no longer compare the same.
- Changed list and map string output to have delimiters and debug printing.
- Added `batch` and `slice` filter.
- Added the new `items` filter.
- Removed value internal distinction between maps and structs.
- Added `list` filter.
- Added `first` and `last` filters.
- Added `round` and `abs` filters.
- Implemented integer division operator (``//``) and changed division to always
  return floats like documented and to match the Jinja2 implementation.  To
  make this more convenient whole integer floats are now handled like integers in
  some situations.
- Added `recursive` support to for loops.
- Merged `builtin_filters`, `builtin_tests` and `builtin_functions` features
  into `builtins`.
- Added `value::serializing_for_value` to check if serialization is taking place
  for MiniJinja.
- The `Value` type now supports deserialization.  This feature can be disabled
  by removing the default `deserialization` feature.
- Removed optional `memchr` dependency as it does not appear to be useful.

## 0.11.0

*Yanked* — this was a release from the wrong branch

## 0.10.0

- Restructured the value type internally to be simpler and not use unsafe at the
  cost of slightly larger memory footprint. (#30)
- Added `debug` support.  If the debug mode is enabled, errors now carry a lot of
  useful debug information and an alternative representation when formatted into
  strings that show the context of the template where it went all wrong. (#31)
- Added automatic string interning of object/map keys in values. This feature can
  be disabled by removing the default `key_interning` feature. (#35)
- Removed deprecated `Single` type.

## 0.9.0

- Remove one trailing newline to be consistent with Jinja2.
- Resolved a bug where borrowed keys on dynamic objects could not be looked up. (#29)

## 0.8.2

- Restored unconditional compatibility with 1.42.

## 0.8.1

- Turned on all features for the docs on docs.rs

## 0.8.0

- Added `context!` and deprecate `Single`.
- Correctly report template file names in errors.
- Added the `source` method on templates.
- Introduced `State` type and changed parameter to functions from
  `&Environment` to `&State`.
- Added `debug` global.
- Added `tojson` filter.
- Added `urlencode` filter.

## 0.7.0

- Made the `source` method on error be bound to `Send` and `Sync`.

## 0.6.0

- Added `default` filter.
- Added `startingwith` and `endingwith` tests.
- Added global variables and function support.
- Added `range` function.
- Added `dict` function.
- Fixed panic caused by `super()` calls outside of blocks.
- Added `Error::with_source` method.
- Added `object` abstraction.
- Added keyword arguments to function and filter invocations.
- Added Jinja2 filter aliases `e`, `d` and `count`.

## 0.5.0

- Added support for rustc 1.41.0
- Added `v_htmlescape` feature to turn on a faster HTML escaping.
- Export `HtmlEscape` helper.
- Also escape `/` in HTML escaping like `v_htmlescape` does.
- Changed return value type of `get_template` to be a result rather than an
  option.
- Added `Source` behind the `source` feature to support loading of templates
  at runtime without lifetime complications.
- Initial auto escaping decision is now made when the template is loaded from
  the environment and not when they are added.
- The environment can now be cloned.
- Added `sync` feature that can be disabled to disable the ability to send
  objects to other threads where that comes at a cost.
- `safe` and `escape` are now always provided as filters.
- Added support for `self.block_name()`.
- Fixed incorrect behavior where `super()` did not allow filters.
- Added `{% filter %}` blocks.
- Added `value::Single` type to render simple templates with a single value passed.

## 0.4.0

- Added the ability to roundtrip arbitrary values via the serialize interface.
- Added support for tuple unpacking in lists.
- Added dictsort filter.
- Introduced a new trait `ArgType` to handle argument conversions for filters
  and tests so optional arguments can exist.
- Renamed `ValueArgs` trait to `FunctionArgs`.
- Added `reverse` filter.
- Added `trim` filter.
- Added `join` filter.
- Added `number` test.
- Added `string` test.
- Added `sequence` test.
- Added `mapping` test.
- Added `builtin_filters` and `builtin_tests` features to disable the built-in
  filter and test functions.
- Added `is not` syntax for negated tests.
- Added `else` block to for loops.
- Added `if` condition expression to for loops.
- Fixed a bug that caused or/and not to evaluate correctly in certain situations.
- Added `in` and `not in` expressions.
- Added inline `if` expressions.

## 0.3.0

- Added support for `{% include %}`
- Resolved a bug that caused `with` blocks to fully shadow the outer scope.
- Improved documentation in the crate.

## 0.2.0

- Added support for rustc versions down to 1.42.0

## 0.1.0

- Initial release of the library<|MERGE_RESOLUTION|>--- conflicted
+++ resolved
@@ -14,14 +14,11 @@
 - Fixed an error reporting issue for some syntax errors.  #655
 - Removed an `unsafe` code block from the `Kwargs` type internally
   which was probably unsafe.  #659
-<<<<<<< HEAD
+- Fix a regression with latest serde that caused internals to leak
+  out when flattening on value handles is used.  #664
 - Added `Value::make_object_map` to create projections from object
   into maps, similar to how it was already possible to create
   iterators that were projected from objects.  #663
-=======
-- Fix a regression with latest serde that caused internals to leak
-  out when flattening on value handles is used.  #664
->>>>>>> 6b419afc
 
 ## 2.5.0
 
