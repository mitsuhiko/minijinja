# Changelog

All notable changes to MiniJinja are documented here.

## 1.0.8

<<<<<<< HEAD
- Overflowing additions on very large integers now fails rather than
  silently wrapping around.  #350
=======
- Relatex the trait bounds of `Value::downcast_object_ref` /
  `Object::downcast_ref` / `Object::is` and added support for downcasting
  of types that were directly created with `Value::from_seq_object`
  and `Value::from_struct_object`.  #349
>>>>>>> 0573e876
- Fixed a few overflow panics: dividing integers with an overflow and
  related overflows in the `abs` and `neg` filter.  #347

## 1.0.7

- Added support for `keep_trailing_newlines` which allows you to disable
  the automatic trimming of trailing newlines.  #334
- Added `minijinja-cli` which lets you render and debug templates from
  the command line.  #331
- Macros called with the wrong state will no longer panic.  #330
- Debug output of `Value::UNDEFINED` and `Value::from(())` is now
  `undefined` and `none` rather than `Undefined` and `None`.  This was
  an accidental inconsistency.
- Fixed a potential panic in debug error printing.
- Added `Environment::set_path_join_callback` and `State::get_template`
  to support path joining.  This is for greater compatibility with Jinja2
  where path joining was overridable.  With this you can configure the
  engine so that paths used by `include` or `extends` can be relative to
  the current template.  #328
- The default auto-escape detection now accepts `.html.j2` as alias for
  `.html` as well as for all other choices.  In general `.j2` as an extension
  is now generally supported.

## 1.0.6

- Fixed iso datetime formatting not handling negative offsets correctly.  #327
- Re-report `Value` directly from the crate root for convenience.
- It's now possible to `deserialize` from a `Value`.  Additionally the
  `ViaDeserialize<T>` argument type was added to support value conversions
  via serde as argument type.  #325

## 1.0.5

- Added the ability to merge multiple values with the `context!`
  macro.  (#317)
- `Option<T>` now accepts `none` in filters.  Previously only
  undefined values were accepted.  This bugfix might have a minor impact
  on code that relied in this behavior.  (#320)
- Fix a compilation error for `minijinja-contrib` if the `timezone`
  feature is not enabled.

## 1.0.4

- Added the `args!` macro which can be used to create an argument
  slice on the stack.  (#311)
- Improved error reporting for missing keyword arguments.
- Added `chrono` support to the time filters in the `minijinja-contrib` crate.

## 1.0.3

- Republished `1.0.2` with fixed docs.

## 1.0.2

- Added `TryFrom` and `ArgType` for `Arc<str>`.
- Added `datetimeformat`, `dateformat`, `timeformat` and `now()` to the
  contrib crate.  (#309)

## 1.0.1

- Fixed a bug that caused `{% raw %}` blocks to accidentally not skip the
  surrounding tags, causing `{% raw %}` and `{% endraw %}` to show up in
  output.  (#307)

## 1.0.0

- Support unicode sorting for filters when the `unicode` feature is enabled.
  This also fixes confusing behavior when mixed types were sorted.  (#299)

- Added `json5` as file extension for JSON formatter.

- The autoreload crate now supports fast reloading by just clearning the
  already templates.  This is enabled via `set_fast_reload` on the
  `Notifier`.

**Note:** This also includes all the changes in the different 1.0.0 alphas.

### Breaking Changes

1.0 includes a lot of changes that are breaking.  However they should with
some minor exceptions be rather trivial changes.

- `Environment::source`, `Environment::set_source` and the `Source` type
  together with the `source` feature were removed.  The replacement is the
  new `loader` feature which adds the `add_template_owned` and `set_loader`
  APIs.  The functionality previously provided by `Source::from_path` is
  now available via `path_loader`.

    Old:

    ```rust
    let mut source = Source::with_loader(|name| ...);
    source.add_template("foo", "...").unwrap();
    let mut env = Environment::new();
    env.set_source(source);
    ```

    New:

    ```rust
    let mut env = Environment::new();
    env.set_loader(|name| ...);
    env.add_template_owned("foo", "...").unwrap();
    ```

    Old:

    ```rust
    let mut env = Environment::new();
    env.set_source(Source::from_path("templates"));
    ```

    New:

    ```rust
    let mut env = Environment::new();
    env.set_loader(path_loader("templates"));
    ```

- `Template::render_block` and `Template::render_block_to_write` were
  replaced with APIs of the same name on the `State` returned by
  `Template::eval_to_state` or `Template::render_and_return_state`:

    Old:

    ```rust
    let rv = tmpl.render_block("name", ctx)?;
    ```

    New:

    ```rust
    let rv = tmpl.eval_to_state(ctx)?.render_block("name")?;
    ```

- `Kwargs::from_args` was removed as API as it's no longer necessary since
  the `from_args` function now provides the same functionality:

    Before:

    ```rust
    // just split
    let (args, kwargs) = Kwargs::from_args(values);

    // split and parse
    let (args, kwargs) = Kwargs::from_args(values);
    let (a, b): (i32, i32) = from_args(args)?;
    ```

    After:

    ```rust
    // just split
    let (args, kwargs): (&[Value], Kwargs) = from_args(values)?;

    // split and parse
    let (a, b, kwargs): (i32, i32, Kwargs) = from_args(values)?;
    ```

- The `testutils` feature and `testutils` module were removed.  Instead you
  can now directly create an empty `State` and use the methods provided
  to invoke filters.

    Before:

    ```rust
    let env = Environment::new();
    let rv = apply_filter(&env, "upper", &["hello world".into()]).unwrap();
    ```

    After:

    ```rust
    let env = Environment::new();
    let rv = env.empty_state().apply_filter("upper", &["hello world".into()]).unwrap();
    ```

    Before:

    ```rust
    let env = Environment::new();
    let rv = perform_test(&env, "even", &[42.into()]).unwrap();
    ```

    After:

    ```rust
    let env = Environment::new();
    let rv = env.empty_state().perform_test("even", &[42.into()]).unwrap();
    ```

    Before:

    ```rust
    let env = Environment::new();
    let rv = format(&env, 42.into()).unwrap();
    ```

    After:

    ```rust
    let env = Environment::new();
    let rv = env.empty_state().format(42.into()).unwrap();
    ```

- `intern` and some APIs that use `Arc<String>` now use `Arc<str>`.  This
  means that for instance `StructObject::fields` returns `Arc<str>` instead
  of `Arc<String>`.  All the type conversions that previously accepted
  `Arc<String>` now only support `Arc<str>`.

- `State::current_call` was removed without replacement.  This information
  was unreliably maintained in the engine and caused issues with recursive
  calls.  If you have a need for this API please reach out on the issue
  tracker.

- `Output::is_discarding` was removed without replacement.  This is
  an implementation detail and was unintentionally exposed.  You should not
  write code that depends on the internal state of the `Output`.

## 1.0.0-alpha.4

- `Value` now implements `Ord`.  This also improves the ability of the engine
  to sort more complex values in filters.  (#295)

- `Arc<String>` was replaced with `Arc<str>` in some of the public APIs where
  this shined through.  Support for more complex key types in maps was added.
  You can now have tuple keys for instance.  (#297)

## 1.0.0-alpha.3

- Removed `char` as a value type.  Characters are now represented as strings
  instead.  This solves a bunch of Jinja2 incompatibilities that resulted by
  indexing into strings.  (#292)

- Marked `ErrorKind` as `#[non_exhaustive]`.

- Correctly handle coercing of characters and strings.  `"w" == "w"[0]` is
  now evaluating to `true` as one would expect.

## 1.0.0-alpha.2

- The `include` block now supports `with context` and `without context`
  modifiers but they are ignored.  This is mostly helpful to render some
  Jinja2 templates that depend on this functionality.  (#288)

- Added tests `true`, `false`, `filter`, `test` and filters
  `pprint` and `unique`.  (#287)

- Added support for indexing into strings.  (#149)

- Added `Error::detail` which returns the detail help string.  (#289)

- Added `Error::template_source` and `Error::range` to better support
  rendering of errors outside of the built-in debug printing.  (#286)

## 1.0.0-alpha.1

- Removed `testutils` feature.  New replacement APIs are directly available
  on the `State`.

- Added `Template::render_and_return_state` to render a template and return the
  resulting `State` to permit introspection.  `Template::render_to_write` now
  also returns the `State`.

- Added `State::fuel_levels` to introspect fuel consumption when the fuel feature
  is in use.

- Removed `Source` and the `source` feature.  The replacement is the new `loader`
  feature and the functionality of the source is moved directly into the
  `Environment`.  This also adds `Environment::clear_templates` to unload
  all already loaded templates.  (#275)

- Added `Environment::template_from_str` and `Environment::template_from_named_str`
  to compile templates for temporary use.  (#274)

- Removed `Kwargs::from_args` as this can now be expressed with just
  `from_args`.  (#273)

- `Output` no longer reveals if it's discarding in the public API.

- Added `Value::call`, `Value::call_method` and `Template::new_state`.  The
  combination of these APIs makes it possible to call values which was
  previously not possible.  (#272)

- Added `Template::eval_to_state`.  This replaces the functionality of the
  previous `Template::render_block` which is now available via `State`.
  It also adds support for accessing globals and macros from a template
  via the `State`.  (#271)

- Removed support for `State::current_call`.  This property wasn't too useful
  and unreliable.  Supporting it properly for nested invocations would require
  calls to take a mutable state or use interior mutability which did not seem
  reasonable for this.  (#269)

## 0.34.0

- Updated `self_cell` and `percent-encoding` dependencies.  (#264)

- Added `Template::render_block` and `Template::render_block_to_write` which
  allows rendering a single block in isolation.  (#262)

## 0.33.0

- Hide accidentally exposed `Syntax::compile` method.
- Added `undeclared_variables` methods to `Template` and `Expression`. (#250)

## 0.32.1

- Fixed an issue with autoreload not working properly on windows. (#249)

## 0.32.0

- Added `Value::is_number`. (#240)
- `TryFrom` for `Value` now converts integers to `f32` and `f64`.
- Added the new `custom_syntax` feature which allows custom delimiters
  to be configured. (#245)
- Added `Kwargs` abstraction to easier handle keyword arguments.
- Fixed an issue that `Option<T>` was incorrectly picking up `none`
  for undefined values.
- The `sort` filter now accepts `reverse`, `attribute` and `case_sensitive`
  by keyword argument and sorts case insensitive by default.
- The `dictsort` filter now supports reversing, by value sorting,
  and is sorting case insensitive by default.

## 0.31.1

- The `in` operator now does not fail if the value is undefined and the
  undefined behavior is not strict. (#235)
- The Python binding now supports finalizers. (#238)

## 0.31.0

- Changed the closure behavior of macros to match the one of Jinja2. (#233)
- `Value::from_serializable` will no longer panic on invalid values.  Instead
  the error is deferred to runtime which makes working with objects possible
  that are only partially valid for the runtime environment. (#234)

## 0.30.7

- Added `testutils` module. (#221)
- Make it more obvious that serde flatten sometimes does not work. (#223)
- Added configurable "undefined" value behavior. (#227)
- Make `render!()` reuse the hidden environment.

## 0.30.6

- Resolve bad closure being generated for `do` blocks. (#219)
- Add support for float number values in scientific notation. (#220)

## 0.30.5

- Small performance improvements for when `preserve_order` is used by
  passing known capacities to the constructor.
- Minor performance improvements to the VM by giving the stack an initial
  capacity.
- Change the internal representation of spans to use `u32` rather than
  `usize` for line and column offsets as a small speed improvement during
  compilation.
- Performance improvements for the key interning.
- Disabled `key_interning` by default.
- Renamed features `multi-template` to `multi_template` and
  `adjacent-loop-items` to `adjacent_loop_items`. The old feature names will
  hang around until 1.x as legacy aliases.

## 0.30.4

- Restore compilation on 32bit targets. (#207)

## 0.30.3

- Added the Jinja2 tests `==`, `!=`, `<`, `<=`, `>`, `>=` and `in` for the
  use with `select` and `reject`. (#205)
- String rendering now uses fewer reallocations by setting an initial
  capacity based on the complexity of the template. (#206)

## 0.30.2

- Fixed Python bindings not allowing to access dict keys prefixed with an
  underscore. (#197)
- Added `min`, `max` and `sort` filters. (#199)

## 0.30.1

- Changed `add_global` to perform `Into<Value>` implicitly.
- Added `source_mut` to retrieve a mutable reference to the source.
- Improved Python bindings by adding support for template reloading, better
  documentation, error reporting.
- Added `pass_state` to the Python binding.

## 0.30.0

- Expose `debug` flag from environment.
- Added experimental Python bindings.

## 0.29.0

- Resolve a runtime panic if `{% extends %}` appears in the template
  but never is executed.
- Fixed recursion detection for macros.
- Enforce a maximum size of 10000 items on the range output.
- Added fuel tracking support.
- Added `none` test. (#185)
- Improved various issues with whitespace trimming. (#187)
- `Value::default` now returns `Undefined` rather than `None`.
- Added support for `loop.previtem` and `loop.nextitem`. (#188)

## 0.28.0

- Added `capitalize` filter. (#163)
- Added support for `{% call %}`. (#164)
- Added support for `{% do %}`. (#167)
- Improved testsuite to execute on wasm32-wasi.

## 0.27.0

- Filters, tests and other functions can now be registered with a dynamically
  allocated name. (#146)
- Added `State::current_call` which exposes the name of the currently called
  item. (#150)
- Introduced revamped object model with `SeqObject` and `StructObject`. (#148)
- `Object` now directly exposes `downcast_ref` and `is`.
- Removed `Value::as_slice`
- Introduced `Value::as_seq` and `Value::as_struct`.
- Introduced `Value::from_seq_object` and `Value::from_struct_object`.
- Added the ability for function arguments to be of type `&dyn SeqObject`.
- Renamed `Iter` to `ValueIter`.
- Added `Environment::render_named_str`. (#149)
- Exposed string interning via the `intern` function.
- Improved support for structs in built-in filters.
- Added `indent` filter. (#151)
- Added the `map`, `select` / `selectattr` and `reject` / `rejectattr` filters.
- Added `safe` / `escaped` test.
- Strings now have the same iteration behavior as in Jinja2. (#152)

### Breaking Changes

- The `Object` model changed significantly in this release.  It's now possible
  for objects to have different shapes (structs or sequences today).  As a result
  `SeqObject` and `StructObject` were added to the API.  For changing your objects
  over have a look at the new documentation for `Object`.
- The `Iter` type is now called `ValueIter`.

## 0.26.0

- Changed `Object::attributes` to being an iterator. (#138)
- `Arc<T: Object>` now implements `Object`. (#139)
- Aligned semantics of top-level template code after `extends` with Jinja2. (#140)
- Exposed value creation from Arcs. (#141)
- Performance improvements for value conversions and object creation. (#142)
- Align iteration behavior of dynamic objects with maps.

### Breaking Changes

- The `attributes` method on objects now returns iterators.  To make the
  transition easy change `[..]` to `Box::new([..].into_iter())`.

## 0.25.0

- Added support for recursive macro invocations. (#133)
- Added optional unicode identifier support. (#134)

## 0.24.0

- Catch divisions by zero.
- Correctly render `inf` floats.
- Enforce a maximum recursion depth during parsing.
- Added `Value::try_iter` to iterate over maps and sequences. (#132)

## 0.23.0

- Added `Value::from_function`. (#121)
- Fixed incorrect location information with blocks.
- Fixed broken nested `super()` calls.
- Improve error reporting for failures in blocks and trying to
  `super()` when there is no parent block.
- Performance improvements.
- Added support for `{% import %}` / `{% from .. import .. %}`
  and `{% macro %}`.  (#123)
- Added `Value::is_kwargs` which disambiugates if an object passed
  to a function or filter is a normal object or if it represents
  keyword arguments.
- Added the ability to call functions stored on objects.
- Added `macros` and `multi_template` features to disable some of
  the heavier pieces of MiniJinja.
- Fixed an issue that caused trailing commas not to work in lists.

## 0.22.1

- Fixed an incorrect manifest for `minijinja-autoreload`.

## 0.22.0

- Add `defined` and `undefined` tests to always be included.
- Removed `Source::load_from_path`.
- Added `Source::from_path`.

### Breaking Changes

- Removed `Source::load_from_path`.  Use `Source::with_loader` instead.

## 0.21.0

- Added custom autoescape settings.
- Added custom formatters.
- Restructured engine internals for greater clarity.
- Added support for rendering to `io::Write`.  (#111)
- Make it impossible to implement `Fitler`, `Test` or `Function`
  from outside the crate by sealed the traits.  (#113)
- Added support for remaining arguments with `Rest`.  (#114)
- Filters, tests and functions can now borrow arguments.  (#115)
- Added `Value::as_slice` and `Value::get_get_item_by_index`.
- Added support for span error reporting. (#118)
- Greatly improved handling of nested errors. (#119)
- `ImpossibleOperation` is now `InvalidOperation`.
- Added support for slice syntax. (#120)

### Breaking Changes

- `Filter`, `Test` and `Function` are now sealed traits.
- `ErrorKind::ImpossibleOperation` is now `ErrorKind::InvalidOperation`.
- Moved up MSRV to 1.61.0 due to bugs on older rust versions related to
  HRTBs.

## 0.20.0

- Remove internal refcounts from environment.
- Changed `Object` and `FunctionArgs` interface to take
  arguments by reference. (#101)
- `sync` mode is now always enabled. (#104)
- Removed meta API. (#105)
- Error no longer implements `PartialEq`.
- Simplified the function interface.  Filters, tests and global
  functions can now directly return values instead of results. (#107)
- MiniJinja no longer silently iterates over non iterable values.

### Breaking Changes

- The `meta` API is gone without replacement.
- `Object::call_method` and `Object::call` now take the arguments
  as `&[Value]` instead of `Vec<Value>`.
- `Object::call_method`, `Object::call` and `FunctionArgs::from_values`
  now take the arguments as `&[Value]` instead of `Vec<Value>`.
- The error object used to implement `PartialEq` but this was implemented
  by comparing the error kind instead.  Explicitly use the `.kind()`
  method of the error if you want the same behavior.
- `DebugInfo` is no longer exposed.  This might come back if a better
  API can be found.

## 0.19.1

- Fixed binary subtraction operator requiring a space. (#94)
- Fixed trailing commas not working in function calls. (#95)

## 0.19.0

- Small internal improvements to context creation. (#79)
- Add support for JSON/YAML/JavaScript Escaping.  (#82)
- Add missing escape support for single quotes (`'`).  (#81) 
- Added support for newlines in string literals.  (#85)
- Added support for block assignment syntax.  (#86)
- Added string concatenatino with `+` for Jinja compat.  (#87)
- Enable debug mode by default in debug builds.  (#88)
- Added `render!` macro and `render_str`.  (#89)
- Fixed an issue where trailing whitespace removal did not work on blocks.  (#90)
- Added `loop.changed()` method.  (#91)

## 0.18.1

- Fixed a bad dependency declaration.

## 0.18.0

- Improved debug printing of context.
- Added `-`, `_` and `.` to set of unescaped characters in `urlencode`. (#72)
- Bumped `v_htmlescape` dependency. (#74)

## 0.17.0

- Added support for `{% raw %}`. (#67)
- Minimum Rust version moved up to 1.45.
- Added support for `{% set %}`. (#70)

## 0.16.0

- Added support for unpacking in `with` blocks. (#65)

## 0.15.0

- Bumped minimum version requirement to 1.43.
- Internal refactorings.
- Added support for fully dynamic loading via `Source::with_loader`.
- Renamed `get_source` to `source`.

## 0.14.1

- Fixed `or` expressions not working properly.

## 0.14.0

- Added `bool` filter.
- Added `meta` API. (#55)
- Added support for `ignore missing` in include tags. (#56)
- Added support for choices in include tags. (#57)

## 0.13.0

- Removed deprecated functionality.
- Fix an panic in debug error printing. (#49)

## 0.12.0

- Deprecated `Primitive` and `as_primitive`.
- Deprecated `as_f64`.
- Truthiness of values is now checking container length.  Previously containers
  were always true, now they are only true if they are not empty.
- Strings and safe strings no longer compare the same.
- Changed list and map string output to have delimiters and debug printing.
- Added `batch` and `slice` filter.
- Added the new `items` filter.
- Removed value internal distinction between maps and structs.
- Added `list` filter.
- Added `first` and `last` filters.
- Added `round` and `abs` filters.
- Implemented integer division operator (``//``) and changed division to always
  return floats like documented and to match the Jinja2 implementation.  To
  make this more convenient whole integer floats are now handled like integers in
  some situations.
- Added `recursive` support to for loops.
- Merged `builtin_filters`, `builtin_tests` and `builtin_functions` features
  into `builtins`.
- Added `value::serializing_for_value` to check if serialization is taking place
  for MiniJinja.
- The `Value` type now supports deserialization.  This feature can be disabled
  by removing the default `deserialization` feature.
- Removed optional `memchr` dependency as it does not appear to be useful.

## 0.11.0

*Yanked* — this was a release from the wrong branch

## 0.10.0

- Restructured the value type internally to be simpler and not use unsafe at the
  cost of slightly larger memory footprint. (#30)
- Added `debug` support.  If the debug mode is enabled, errors now carry a lot of
  useful debug information and an alternative representation when formatted into
  strings that show the context of the template where it went all wrong. (#31)
- Added automatic string interning of object/map keys in values. This feature can
  be disabled by removing the default `key_interning` feature. (#35)
- Removed deprecated `Single` type.

## 0.9.0

- Remove one trailing newline to be consistent with Jinja2.
- Resolved a bug where borrowed keys on dynamic objects could not be looked up. (#29)

## 0.8.2

- Restored unconditional compatibility with 1.42.

## 0.8.1

- Turned on all features for the docs on docs.rs

## 0.8.0

- Added `context!` and deprecate `Single`.
- Correctly report template file names in errors.
- Added the `source` method on templates.
- Introduced `State` type and changed parameter to functions from
  `&Environment` to `&State`.
- Added `debug` global.
- Added `tojson` filter.
- Added `urlencode` filter.

## 0.7.0

- Made the `source` method on error be bound to `Send` and `Sync`.

## 0.6.0

- Added `default` filter.
- Added `startingwith` and `endingwith` tests.
- Added global variables and function support.
- Added `range` function.
- Added `dict` function.
- Fixed panic caused by `super()` calls outside of blocks.
- Added `Error::with_source` method.
- Added `object` abstraction.
- Added keyword arguments to function and filter invocations.
- Added Jinja2 filter aliases `e`, `d` and `count`.

## 0.5.0

- Added support for rustc 1.41.0
- Added `v_htmlescape` feature to turn on a faster HTML escaping.
- Export `HtmlEscape` helper.
- Also escape `/` in HTML escaping like `v_htmlescape` does.
- Changed return value type of `get_template` to be a result rather than an
  option.
- Added `Source` behind the `source` feature to support loading of templates
  at runtime without lifetime complications.
- Initial auto escaping decision is now made when the template is loaded from
  the environment and not when they are added.
- The environment can now be cloned.
- Added `sync` feature that can be disabled to disable the ability to send
  objects to other threads where that comes at a cost.
- `safe` and `escape` are now always provided as filters.
- Added support for `self.block_name()`.
- Fixed incorrect behavior where `super()` did not allow filters.
- Added `{% filter %}` blocks.
- Added `value::Single` type to render simple templates with a single value passed.

## 0.4.0

- Added the ability to roundtrip arbitrary values via the serialize interface.
- Added support for tuple unpacking in lists.
- Added dictsort filter.
- Introduced a new trait `ArgType` to handle argument conversions for filters
  and tests so optional arguments can exist.
- Renamed `ValueArgs` trait to `FunctionArgs`.
- Added `reverse` filter.
- Added `trim` filter.
- Added `join` filter.
- Added `number` test.
- Added `string` test.
- Added `sequence` test.
- Added `mapping` test.
- Added `builtin_filters` and `builtin_tests` features to disable the built-in
  filter and test functions.
- Added `is not` syntax for negated tests.
- Added `else` block to for loops.
- Added `if` condition expression to for loops.
- Fixed a bug that caused or/and not to evaluate correctly in certain situations.
- Added `in` and `not in` expressions.
- Added inline `if` expressions.

## 0.3.0

- Added support for `{% include %}`
- Resolved a bug that caused `with` blocks to fully shadow the outer scope.
- Improved documentation in the crate.

## 0.2.0

- Added support for rustc versions down to 1.42.0

## 0.1.0

- Initial release of the library<|MERGE_RESOLUTION|>--- conflicted
+++ resolved
@@ -4,15 +4,12 @@
 
 ## 1.0.8
 
-<<<<<<< HEAD
-- Overflowing additions on very large integers now fails rather than
-  silently wrapping around.  #350
-=======
-- Relatex the trait bounds of `Value::downcast_object_ref` /
+- Relax the trait bounds of `Value::downcast_object_ref` /
   `Object::downcast_ref` / `Object::is` and added support for downcasting
   of types that were directly created with `Value::from_seq_object`
   and `Value::from_struct_object`.  #349
->>>>>>> 0573e876
+- Overflowing additions on very large integers now fails rather than
+  silently wrapping around.  #350
 - Fixed a few overflow panics: dividing integers with an overflow and
   related overflows in the `abs` and `neg` filter.  #347
 
