--- conflicted
+++ resolved
@@ -4,12 +4,10 @@
 
 ## 1.0.15
 
-<<<<<<< HEAD
+- Resolved a compiler warning for Rust 1.77.  #440
+
 - Fixed an incorrect error case in `call_method`.  Now `UnknownMethod`
   is returned instead of `InvalidOperation` correctly. #439
-=======
-- Resolved a compiler warning for Rust 1.77.  #440
->>>>>>> 312fa87b
 
 ## 1.0.14
 
