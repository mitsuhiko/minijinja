--- conflicted
+++ resolved
@@ -4,12 +4,9 @@
 
 # 0.15.0
 
-<<<<<<< HEAD
-- Removed the functionality to unload templates from an environment. (#60)
 - Bumped minimum version requirement to 1.43.
-=======
 - Internal refactorings.
->>>>>>> 5e7d932b
+- Added support for fully dynamic loading via `Source::set_loader`.
 
 # 0.14.1
 
