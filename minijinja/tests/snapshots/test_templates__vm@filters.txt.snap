---
source: minijinja/tests/test_templates.rs
expression: "&rendered"
input_file: minijinja/tests/inputs/filters.txt

---
lower: bird
upper: BIRD
title: Bird
title-sentence: The Bird, Is The:Word
replace: third
escape: &lt;
e: &lt;
double-escape: &lt;
safe: <
list-length: 3
list-from-list: [1, 2, 3]
list-from-map: ["a", "c"]
list-from-word: ['B', 'i', 'r', 'd']
list-from-undefined: []
map-length: 2
string-length: 4
string-count: 4
reverse-list: [3, 2, 1]
reverse-string: driB
trim: |Spacebird|
trim-bird: ir
join-default: 123
join-pipe: 1|2|3
join_string: B-i-r-d
default: true
default-value: 42
first-list: 1
first-word: B
first-undefined: true
last-list: 3
last-word: d
last-undefined: true
d: true
json: {"a":"b","c":"d"}
json-pretty: {
  "a": "b",
  "c": "d"
}
json-scary-html: "\u003c\u003e\u0026\u0027"
urlencode: hello%20world/baz
urlencode-kv: a=x%20y&b=2&c=3
batch: [[0, 1, 2], [3, 4, 5], [6, 7, 8], [9]]
batch-fill: [[0, 1, 2], [3, 4, 5], [6, 7, 8], [9, "-", "-"]]
slice: [[0, 1, 2, 3], [4, 5, 6], [7, 8, 9]]
slice-fill: [[0, 1, 2, 3], [4, 5, 6, "-"], [7, 8, 9, "-"]]
<<<<<<< HEAD
items: [["a", 1]]
=======
int-abs: 42
float-abs: 42.5
int-round: 42
float-round: 43.0
float-round-prec2: 42.51
>>>>>>> fcafc74f
<|MERGE_RESOLUTION|>--- conflicted
+++ resolved
@@ -1,5 +1,6 @@
 ---
 source: minijinja/tests/test_templates.rs
+assertion_line: 44
 expression: "&rendered"
 input_file: minijinja/tests/inputs/filters.txt
 
@@ -49,12 +50,9 @@
 batch-fill: [[0, 1, 2], [3, 4, 5], [6, 7, 8], [9, "-", "-"]]
 slice: [[0, 1, 2, 3], [4, 5, 6], [7, 8, 9]]
 slice-fill: [[0, 1, 2, 3], [4, 5, 6, "-"], [7, 8, 9, "-"]]
-<<<<<<< HEAD
 items: [["a", 1]]
-=======
 int-abs: 42
 float-abs: 42.5
 int-round: 42
 float-round: 43.0
 float-round-prec2: 42.51
->>>>>>> fcafc74f
