---
source: minijinja/tests/test_templates.rs
expression: "&rendered"
input_file: minijinja/tests/inputs/debug.txt

---
State {
    ctx: Context {
        stack: [
            {
                "upper": 1,
            },
            {
                "f": minijinja::functions::builtins::range,
            },
            {
                "x": 0,
                "loop": LoopState {
                    index0: 0,
                    index: 1,
                    length: 1,
                    revindex: 1,
                    revindex0: 0,
                    first: true,
                    last: true,
                    depth: 1,
                    depth0: 0,
                },
            },
        ],
    },
    name: "debug.txt",
    current_block: None,
    auto_escape: None,
    env: Environment {
        globals: {
            "debug": minijinja::functions::builtins::debug,
            "dict": minijinja::functions::builtins::dict,
            "range": minijinja::functions::builtins::range,
        },
        tests: [
            "defined",
            "endingwith",
            "even",
            "mapping",
            "number",
            "odd",
            "sequence",
            "startingwith",
            "string",
            "undefined",
        ],
        filters: [
            "abs",
            "batch",
            "count",
            "d",
            "default",
            "dictsort",
            "e",
            "escape",
<<<<<<< HEAD
            "items",
=======
            "first",
>>>>>>> fcafc74f
            "join",
            "last",
            "length",
            "list",
            "lower",
            "replace",
            "reverse",
            "round",
            "safe",
            "slice",
            "title",
            "tojson",
            "trim",
            "upper",
            "urlencode",
        ],
        templates: [
            "debug.txt",
            "simple_include.txt",
            "simple_layout.txt",
            "super_with_html.html",
        ],
    },
}
<|MERGE_RESOLUTION|>--- conflicted
+++ resolved
@@ -1,5 +1,6 @@
 ---
 source: minijinja/tests/test_templates.rs
+assertion_line: 44
 expression: "&rendered"
 input_file: minijinja/tests/inputs/debug.txt
 
@@ -59,11 +60,8 @@
             "dictsort",
             "e",
             "escape",
-<<<<<<< HEAD
+            "first",
             "items",
-=======
-            "first",
->>>>>>> fcafc74f
             "join",
             "last",
             "length",
