word: "Bird"
word_with_spaces: " Spacebird\n"
list: [1, 2, 3]
map:
  a: b
  c: d
scary_html: "<>&'"
---
lower: {{ word|lower }}
upper: {{ word|upper }}
title: {{ word|title }}
title-sentence: {{ "the bIrd, is The:word"|title }}
replace: {{ word|replace("B", "th") }}
escape: {{ "<"|escape }}
e: {{ "<"|e }}
double-escape: {{ "<"|escape|escape }}
safe: {{ "<"|safe|escape }}
list-length: {{ list|length }}
list-from-list: {{ list|list }}
list-from-map: {{ map|list }}
list-from-word: {{ word|list }}
list-from-undefined: {{ undefined|list }}
map-length: {{ map|length }}
string-length: {{ word|length }}
string-count: {{ word|count }}
reverse-list: {{ list|reverse }}
reverse-string: {{ word|reverse }}
trim: |{{ word_with_spaces|trim }}|
trim-bird: {{ word|trim("Bd") }}
join-default: {{ list|join }}
join-pipe: {{ list|join("|") }}
join_string: {{ word|join('-') }}
default: {{ undefined|default == "" }}
default-value: {{ undefined|default(42) }}
first-list: {{ list|first }}
first-word: {{ word|first }}
first-undefined: {{ []|first is undefined }}
last-list: {{ list|last }}
last-word: {{ word|last }}
last-undefined: {{ []|first is undefined }}
d: {{ undefined|d == "" }}
json: {{ map|tojson }}
json-pretty: {{ map|tojson(true) }}
json-scary-html: {{ scary_html|tojson }}
urlencode: {{ "hello world/baz"|urlencode }}
urlencode-kv: {{ dict(a="x y", b=2, c=3)|urlencode }}
batch: {{ range(10)|batch(3) }}
batch-fill: {{ range(10)|batch(3, '-') }}
slice: {{ range(10)|slice(3) }}
slice-fill: {{ range(10)|slice(3, '-') }}
<<<<<<< HEAD
items: {{ dict(a=1)|items }}
=======
int-abs: {{ -42|abs }}
float-abs: {{ -42.5|abs }}
int-round: {{ 42|round }}
float-round: {{ 42.5|round }}
float-round-prec2: {{ 42.512345|round(2) }}
>>>>>>> fcafc74f
<|MERGE_RESOLUTION|>--- conflicted
+++ resolved
@@ -48,12 +48,9 @@
 batch-fill: {{ range(10)|batch(3, '-') }}
 slice: {{ range(10)|slice(3) }}
 slice-fill: {{ range(10)|slice(3, '-') }}
-<<<<<<< HEAD
 items: {{ dict(a=1)|items }}
-=======
 int-abs: {{ -42|abs }}
 float-abs: {{ -42.5|abs }}
 int-round: {{ 42|round }}
 float-round: {{ 42.5|round }}
-float-round-prec2: {{ 42.512345|round(2) }}
->>>>>>> fcafc74f
+float-round-prec2: {{ 42.512345|round(2) }}