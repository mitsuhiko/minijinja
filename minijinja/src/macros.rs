--- conflicted
+++ resolved
@@ -138,26 +138,13 @@
 /// macro and is performed lazy.  This means it also works with dynamic
 /// [`Object`](crate::value::Object)s.
 ///
-<<<<<<< HEAD
-/// ## Supported Conversions
+/// # Note on Conversions
 ///
 /// The `context!` macro is special in that it supports two forms of value
 /// conversions.  It first attempts to convert a value with `Into<Value>`
 /// and if that fails, it falls back to [`Value::from_serialize`].  This
 /// means that if you have conflicting implementations, `From<YourType> for Value`
 /// will be used first.
-=======
-/// # Note on Conversions
-///
-/// This macro uses [`Value::from_serialize`](crate::Value::from_serialize)
-/// for conversions.
-///
-/// This macro currently does not move passed values.  Future versions of
-/// MiniJinja are going to change the move behavior and it's recommended to not
-/// depend on this implicit reference behavior.  You should thus pass values
-/// with `&value` if you intend on still being able to reference them
-/// after the macro invocation.
->>>>>>> e388ab7f
 #[macro_export]
 macro_rules! context {
     () => {
