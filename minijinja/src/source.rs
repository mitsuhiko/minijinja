use std::fmt;
use std::fs;
use std::hash::Hash;
use std::path::Path;
use std::sync::Arc;

use memo_map::MemoMap;
use self_cell::self_cell;

use crate::environment::CompiledTemplate;
use crate::error::{Error, ErrorKind};
use crate::value::RcType;

type LoadFunc = dyn for<'a> Fn(&'a str) -> Result<String, Error>;

/// Utility for dynamic template loading.
///
/// Because an [`Environment`](crate::Environment) holds a reference to the
/// source lifetime it borrows templates from, it becomes very inconvenient when
/// it is shared. This object provides a solution for such cases. First templates
/// are loaded into the source, then it can be set as the "source" for an
/// environment decouping the lifetimes.  Note that once a source has been added
/// to an environment methods such as
/// [`Environment::add_template`](crate::Environment::add_template) must no
/// longer be used as otherwise the same lifetime concern arises.
///
/// # Example
///
/// ```rust
/// # use minijinja::{Source, Environment};
/// fn create_env() -> Environment<'static> {
///     let mut env = Environment::new();
///     let mut source = Source::new();
///     source.load_from_path("templates", &["html"]).unwrap();
///     env.set_source(source);
///     env
/// }
/// ```
#[derive(Clone, Default)]
#[cfg_attr(docsrs, doc(cfg(feature = "source")))]
pub struct Source {
    templates: MemoMap<String, RcType<LoadedTemplate>>,
    loader: Option<Arc<LoadFunc>>,
}

impl fmt::Debug for Source {
    fn fmt(&self, f: &mut fmt::Formatter<'_>) -> fmt::Result {
        pub struct KeysDebug<'a, K: fmt::Debug, V>(pub &'a MemoMap<K, V>);

        impl<'a, K: Hash + Eq + fmt::Debug, V> fmt::Debug for KeysDebug<'a, K, V> {
            fn fmt(&self, f: &mut fmt::Formatter<'_>) -> fmt::Result {
                f.debug_list().entries(self.0.iter().map(|x| x.0)).finish()
            }
        }
        fmt::Debug::fmt(&KeysDebug(&self.templates), f)
    }
}

self_cell! {
    struct LoadedTemplate {
        owner: (String, String),
        #[covariant]
        dependent: CompiledTemplate,
    }
}

impl fmt::Debug for LoadedTemplate {
    fn fmt(&self, f: &mut fmt::Formatter<'_>) -> fmt::Result {
        fmt::Debug::fmt(&self.borrow_dependent(), f)
    }
}

impl Source {
    /// Creates an empty source.
    pub fn new() -> Source {
        Source::default()
    }

    /// Sets a dynamic loader function.
    ///
    /// When a loader is set the source gains the ability to dynamically
    /// load templates.  The loader is invoked with the name of the template.
    /// If this template exists `Ok(Some(template_source))` has to be returned,
    /// otherwise `Ok(None)`.  It's also possible to signal out other errors.
    pub fn set_loader<F>(&mut self, f: F)
    where
        F: Fn(&str) -> Result<Option<String>, Error> + 'static,
    {
        self.loader = Some(Arc::new(move |name| match f(name)? {
            Some(rv) => Ok(rv),
            None => Err(Error::new_not_found(name)),
        }));
    }

    /// Adds a new template into the source.
    ///
    /// This is similar to the method of the same name on the environment but
    /// the source is held within the [`Source`] object for you.  This means
    /// that lifetimes are not a concern.
    pub fn add_template<N: Into<String>, S: Into<String>>(
        &mut self,
        name: N,
        source: S,
    ) -> Result<(), Error> {
        let source = source.into();
        let name = name.into();
        let owner = (name.clone(), source);
        let tmpl = LoadedTemplate::try_new(owner, |(name, source)| -> Result<_, Error> {
            CompiledTemplate::from_name_and_source(name.as_str(), source)
        })?;
        self.templates.insert(name, RcType::new(tmpl));
        Ok(())
    }

    /// Loads templates from a path.
    ///
    /// This function takes two arguments: `path` which is the path to where the templates are
    /// stored and `extensions` which is a list of file extensions that should be considered to
    /// be templates.  Hidden files are always ignored.
    pub fn load_from_path<P: AsRef<Path>>(
        &mut self,
        path: P,
        extensions: &[&str],
    ) -> Result<(), Error> {
        let path = fs::canonicalize(&path).map_err(|err| {
            Error::new(ErrorKind::InvalidOperation, "unable to load template").with_source(err)
        })?;

        fn walk(
            source: &mut Source,
            root: &Path,
            dir: &Path,
            extensions: &[&str],
        ) -> Result<(), Error> {
            if dir.is_dir() {
                for entry in fs::read_dir(dir).map_err(|err| {
                    Error::new(ErrorKind::InvalidOperation, "failed to walk directory")
                        .with_source(err)
                })? {
                    let entry = entry.map_err(|err| {
                        Error::new(ErrorKind::InvalidOperation, "failed to walk directory")
                            .with_source(err)
                    })?;
                    let path = entry.path();

                    let filename = match path.file_name().and_then(|x| x.to_str()) {
                        Some(filename) => filename,
                        None => continue,
                    };

                    if filename.starts_with('.') {
                        continue;
                    }

                    if path.is_dir() {
                        walk(source, root, &path, extensions)?;
                    } else if extensions.contains(&filename.rsplit('.').next().unwrap_or("")) {
                        let name = path
                            .strip_prefix(root)
                            .unwrap()
                            .display()
                            .to_string()
                            .replace('\\', "/");
                        source.add_template(
                            name,
                            fs::read_to_string(path).map_err(|err| {
                                Error::new(
                                    ErrorKind::TemplateNotFound,
                                    "unable to load template from file system",
                                )
                                .with_source(err)
                            })?,
                        )?;
                    }
                }
            }
            Ok(())
        }

        walk(self, &path, &path, extensions)
    }

    /// Gets a compiled template from the source.
<<<<<<< HEAD
    pub(crate) fn get_compiled_template(&self, name: &str) -> Result<&CompiledTemplate<'_>, Error> {
        if let Some(ref loader) = self.loader {
            Ok(self
                .templates
                .get_or_try_insert(name, || -> Result<_, Error> {
                    let source = loader(name)?;
                    let owner = (name.to_owned(), source);
                    let tmpl =
                        LoadedTemplate::try_new(owner, |(name, source)| -> Result<_, Error> {
                            CompiledTemplate::from_name_and_source(name.as_str(), source)
                        })?;
                    Ok(RcType::new(tmpl))
                })?
                .borrow_dependent())
        } else {
            self.templates
                .get(name)
                .map(|value| value.borrow_dependent())
                .ok_or_else(|| Error::new_not_found(name))
        }
=======
    pub(crate) fn get_compiled_template(&self, name: &str) -> Option<&CompiledTemplate<'_>> {
        self.templates
            .get(name)
            .map(|value| value.borrow_dependent())
>>>>>>> f35aa62b
    }
}<|MERGE_RESOLUTION|>--- conflicted
+++ resolved
@@ -1,6 +1,5 @@
 use std::fmt;
 use std::fs;
-use std::hash::Hash;
 use std::path::Path;
 use std::sync::Arc;
 
@@ -45,14 +44,9 @@
 
 impl fmt::Debug for Source {
     fn fmt(&self, f: &mut fmt::Formatter<'_>) -> fmt::Result {
-        pub struct KeysDebug<'a, K: fmt::Debug, V>(pub &'a MemoMap<K, V>);
-
-        impl<'a, K: Hash + Eq + fmt::Debug, V> fmt::Debug for KeysDebug<'a, K, V> {
-            fn fmt(&self, f: &mut fmt::Formatter<'_>) -> fmt::Result {
-                f.debug_list().entries(self.0.iter().map(|x| x.0)).finish()
-            }
-        }
-        fmt::Debug::fmt(&KeysDebug(&self.templates), f)
+        f.debug_list()
+            .entries(self.templates.iter().map(|x| x.0))
+            .finish()
     }
 }
 
@@ -181,7 +175,6 @@
     }
 
     /// Gets a compiled template from the source.
-<<<<<<< HEAD
     pub(crate) fn get_compiled_template(&self, name: &str) -> Result<&CompiledTemplate<'_>, Error> {
         if let Some(ref loader) = self.loader {
             Ok(self
@@ -202,11 +195,5 @@
                 .map(|value| value.borrow_dependent())
                 .ok_or_else(|| Error::new_not_found(name))
         }
-=======
-    pub(crate) fn get_compiled_template(&self, name: &str) -> Option<&CompiledTemplate<'_>> {
-        self.templates
-            .get(name)
-            .map(|value| value.borrow_dependent())
->>>>>>> f35aa62b
     }
 }