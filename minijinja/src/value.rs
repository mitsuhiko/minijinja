--- conflicted
+++ resolved
@@ -774,19 +774,17 @@
     }
 }
 
-fn map_methods<K, V>(m: &ValueMap<K, V>, name: &str, args: Vec<Value>) -> Result<Value, Error>
-where
-    K: ToOwned,
-    V: ToOwned,
-    <K as ToOwned>::Owned: Into<Value>,
-    <V as ToOwned>::Owned: Into<Value>,
-{
+fn map_methods<'a>(
+    m: &ValueMap<Key<'a>, Value>,
+    name: &str,
+    args: Vec<Value>,
+) -> Result<Value, Error> {
     match name {
         "items" => {
             let _: () = FunctionArgs::from_values(args)?;
             Ok(Value::from(
                 m.iter()
-                    .map(|(k, v)| Value::from(vec![k.to_owned().into(), v.to_owned().into()]))
+                    .map(|(k, v)| Value::from(vec![Value::from(k.clone()), v.clone()]))
                     .collect::<Vec<_>>(),
             ))
         }
@@ -794,16 +792,14 @@
             let _: () = FunctionArgs::from_values(args)?;
             Ok(Value::from(
                 m.iter()
-                    .map(|(k, _)| k.to_owned().into())
+                    .map(|(k, _)| Value::from(k.clone()))
                     .collect::<Vec<_>>(),
             ))
         }
         "values" => {
             let _: () = FunctionArgs::from_values(args)?;
             Ok(Value::from(
-                m.iter()
-                    .map(|(_, v)| v.to_owned().into())
-                    .collect::<Vec<_>>(),
+                m.iter().map(|(_, v)| v.clone()).collect::<Vec<_>>(),
             ))
         }
         _ => Err(Error::new(
@@ -1057,18 +1053,10 @@
         name: &str,
         args: Vec<Value>,
     ) -> Result<Value, Error> {
-<<<<<<< HEAD
         match self.0 {
-            Repr::Dynamic(ref dy) => dy.call_method(state, name, args),
-            Repr::Struct(ref fields) => map_methods(fields, name, args),
-            Repr::Map(ref map) => map_methods(map, name, args),
+            ValueRepr::Dynamic(ref dy) => dy.call_method(state, name, args),
+            ValueRepr::Map(ref map) => map_methods(map, name, args),
             _ => Err(Error::new(
-=======
-        if let ValueRepr::Dynamic(ref dy) = self.0 {
-            dy.call_method(state, name, args)
-        } else {
-            Err(Error::new(
->>>>>>> 5d17773f
                 ErrorKind::ImpossibleOperation,
                 format!("object has no method named {}", name),
             )),
