use std::collections::{BTreeMap, BTreeSet};
use std::fmt;
use std::sync::Arc;

use crate::compiler::instructions::Instructions;
use crate::environment::Environment;
use crate::error::{Error, ErrorKind};
use crate::utils::{AutoEscape, UndefinedBehavior};
use crate::value::{ArgType, Value};
use crate::vm::context::Context;

#[cfg(feature = "fuel")]
use crate::vm::fuel::FuelTracker;

/// Provides access to the current execution state of the engine.
///
/// A read only reference is passed to filter functions and similar objects to
/// allow limited interfacing with the engine.  The state is useful to look up
/// information about the engine in filter, test or global functions.  It not
/// only provides access to the template environment but also the context
/// variables of the engine, the current auto escaping behavior as well as the
/// auto escape flag.
///
/// **Notes on lifetimes:** the state object exposes some of the internal
/// lifetimes through the type.  You should always elide these lifetimes
/// as there might be lifetimes added or removed between releases.
pub struct State<'vm, 'env> {
    pub(crate) env: &'env Environment<'env>,
    pub(crate) ctx: Context<'env>,
    pub(crate) current_block: Option<&'env str>,
    pub(crate) auto_escape: AutoEscape,
    pub(crate) instructions: &'vm Instructions<'env>,
    pub(crate) blocks: BTreeMap<&'env str, BlockStack<'vm, 'env>>,
    #[allow(unused)]
    pub(crate) loaded_templates: BTreeSet<&'env str>,
    #[cfg(feature = "macros")]
    pub(crate) macros: std::sync::Arc<Vec<(&'vm Instructions<'env>, usize)>>,
    #[cfg(feature = "fuel")]
    pub(crate) fuel_tracker: Option<std::sync::Arc<FuelTracker>>,
}

impl<'vm, 'env> fmt::Debug for State<'vm, 'env> {
    fn fmt(&self, f: &mut fmt::Formatter<'_>) -> fmt::Result {
        let mut ds = f.debug_struct("State");
        ds.field("name", &self.instructions.name());
        ds.field("current_block", &self.current_block);
        ds.field("auto_escape", &self.auto_escape);
        ds.field("ctx", &self.ctx);
        ds.field("env", &self.env);
        ds.finish()
    }
}

impl<'vm, 'env> State<'vm, 'env> {
    /// Creates a new state.
    pub(crate) fn new(
        env: &'env Environment,
        ctx: Context<'env>,
        auto_escape: AutoEscape,
        instructions: &'vm Instructions<'env>,
        blocks: BTreeMap<&'env str, BlockStack<'vm, 'env>>,
    ) -> State<'vm, 'env> {
        State {
            env,
            ctx,
            current_block: None,
            auto_escape,
            instructions,
            blocks,
            loaded_templates: BTreeSet::new(),
            #[cfg(feature = "macros")]
            macros: Arc::new(Vec::new()),
            #[cfg(feature = "fuel")]
            fuel_tracker: env.fuel().map(FuelTracker::new),
        }
    }

    /// Creates an empty state for an environment.
    pub(crate) fn new_for_env(env: &'env Environment) -> State<'env, 'env> {
        State::new(
            env,
            Context::default(),
            AutoEscape::None,
            &crate::compiler::instructions::EMPTY_INSTRUCTIONS,
            BTreeMap::new(),
        )
    }

    /// Returns a reference to the current environment.
    #[inline(always)]
    pub fn env(&self) -> &Environment<'_> {
        self.env
    }

    /// Returns the name of the current template.
    pub fn name(&self) -> &str {
        self.instructions.name()
    }

    /// Returns the current value of the auto escape flag.
    #[inline(always)]
    pub fn auto_escape(&self) -> AutoEscape {
        self.auto_escape
    }

    /// Returns the current undefined behavior.
    #[inline(always)]
    pub fn undefined_behavior(&self) -> UndefinedBehavior {
        self.env.undefined_behavior()
    }

    /// Returns the name of the innermost block.
    #[inline(always)]
    pub fn current_block(&self) -> Option<&str> {
        self.current_block
    }

<<<<<<< HEAD
    /// Returns the name of the item (filter, function, test, method) currently
    /// being called.
    ///
    /// Note that this information is only available if the template engine itself
    /// calls a method.  Nested calls (for instance the `map` filter calling into
    /// another filter) will not be reflected here.
    #[inline(always)]
    pub fn current_call(&self) -> Option<&str> {
        self.current_call
    }

=======
>>>>>>> efc02125
    /// Looks up a variable by name in the context.
    #[inline(always)]
    pub fn lookup(&self, name: &str) -> Option<Value> {
        self.ctx.load(self.env, name)
    }

    #[cfg(feature = "debug")]
    pub(crate) fn make_debug_info(
        &self,
        pc: usize,
        instructions: &Instructions<'_>,
    ) -> crate::debug::DebugInfo {
        crate::debug::DebugInfo {
            template_source: Some(instructions.source().to_string()),
            referenced_locals: instructions
                .get_referenced_names(pc)
                .into_iter()
                .filter_map(|n| Some((n.to_string(), some!(self.lookup(n)))))
                .collect(),
        }
    }
}

impl<'a> ArgType<'a> for &State<'_, '_> {
    type Output = &'a State<'a, 'a>;

    fn from_value(_value: Option<&'a Value>) -> Result<Self::Output, Error> {
        Err(Error::new(
            ErrorKind::InvalidOperation,
            "cannot use state type in this position",
        ))
    }

    fn from_state_and_value(
        state: Option<&'a State>,
        _value: Option<&'a Value>,
    ) -> Result<(Self::Output, usize), Error> {
        match state {
            None => Err(Error::new(ErrorKind::InvalidOperation, "state unavailable")),
            Some(state) => Ok((state, 0)),
        }
    }
}

/// Tracks a block and it's parents for super.
#[derive(Default)]
pub(crate) struct BlockStack<'vm, 'env> {
    instructions: Vec<&'vm Instructions<'env>>,
    depth: usize,
}

impl<'vm, 'env> BlockStack<'vm, 'env> {
    pub fn new(instructions: &'vm Instructions<'env>) -> BlockStack<'vm, 'env> {
        BlockStack {
            instructions: vec![instructions],
            depth: 0,
        }
    }

    pub fn instructions(&self) -> &'vm Instructions<'env> {
        self.instructions.get(self.depth).copied().unwrap()
    }

    pub fn push(&mut self) -> bool {
        if self.depth + 1 < self.instructions.len() {
            self.depth += 1;
            true
        } else {
            false
        }
    }

    #[track_caller]
    pub fn pop(&mut self) {
        self.depth = self.depth.checked_sub(1).unwrap()
    }

    #[cfg(feature = "multi_template")]
    pub fn append_instructions(&mut self, instructions: &'vm Instructions<'env>) {
        self.instructions.push(instructions);
    }
}<|MERGE_RESOLUTION|>--- conflicted
+++ resolved
@@ -115,20 +115,6 @@
         self.current_block
     }
 
-<<<<<<< HEAD
-    /// Returns the name of the item (filter, function, test, method) currently
-    /// being called.
-    ///
-    /// Note that this information is only available if the template engine itself
-    /// calls a method.  Nested calls (for instance the `map` filter calling into
-    /// another filter) will not be reflected here.
-    #[inline(always)]
-    pub fn current_call(&self) -> Option<&str> {
-        self.current_call
-    }
-
-=======
->>>>>>> efc02125
     /// Looks up a variable by name in the context.
     #[inline(always)]
     pub fn lookup(&self, name: &str) -> Option<Value> {
