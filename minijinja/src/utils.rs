use std::char::decode_utf16;
use std::cmp::Ordering;
use std::collections::BTreeMap;
use std::fmt;
use std::iter::{once, repeat};
use std::str::Chars;

use crate::error::{Error, ErrorKind};
use crate::value::{StringType, UndefinedType, Value, ValueIter, ValueKind, ValueRepr};
use crate::Output;

/// internal marker to seal up some trait methods
pub struct SealedMarker;

pub fn memchr(haystack: &[u8], needle: u8) -> Option<usize> {
    haystack.iter().position(|&x| x == needle)
}

pub fn memstr(haystack: &[u8], needle: &[u8]) -> Option<usize> {
    haystack
        .windows(needle.len())
        .position(|window| window == needle)
}

/// Helper for dealing with untrusted size hints.
#[inline(always)]
pub(crate) fn untrusted_size_hint(value: usize) -> usize {
    value.min(1024)
}

fn write_with_html_escaping(out: &mut Output, value: &Value) -> fmt::Result {
    if let Some(s) = value.as_str() {
        write!(out, "{}", HtmlEscape(s))
    } else if matches!(
        value.kind(),
        ValueKind::Undefined | ValueKind::None | ValueKind::Bool | ValueKind::Number
    ) {
        write!(out, "{value}")
    } else {
        write!(out, "{}", HtmlEscape(&value.to_string()))
    }
}

#[cold]
fn invalid_autoescape(name: &str) -> Result<(), Error> {
    Err(Error::new(
        ErrorKind::InvalidOperation,
        format!("Default formatter does not know how to format to custom format '{name}'"),
    ))
}

#[cfg(feature = "json")]
fn json_escape_write(out: &mut Output, value: &Value) -> Result<(), Error> {
    let value = ok!(serde_json::to_string(&value).map_err(|err| {
        Error::new(ErrorKind::BadSerialization, "unable to format to JSON").with_source(err)
    }));
    write!(out, "{value}").map_err(Error::from)
}

#[inline(always)]
pub fn write_escaped(
    out: &mut Output,
    auto_escape: AutoEscape,
    value: &Value,
) -> Result<(), Error> {
    // string strings bypass all of this
    if let ValueRepr::String(ref s, StringType::Safe) = value.0 {
        return out.write_str(s).map_err(Error::from);
    }

    match auto_escape {
        AutoEscape::None => write!(out, "{value}").map_err(Error::from),
        AutoEscape::Html => write_with_html_escaping(out, value).map_err(Error::from),
        #[cfg(feature = "json")]
        AutoEscape::Json => json_escape_write(out, value),
        AutoEscape::Custom(name) => invalid_autoescape(name),
    }
}

/// Controls the autoescaping behavior.
///
/// For more information see
/// [`set_auto_escape_callback`](crate::Environment::set_auto_escape_callback).
#[derive(Debug, Copy, Clone, PartialEq, Eq)]
#[non_exhaustive]
pub enum AutoEscape {
    /// Do not apply auto escaping.
    None,
    /// Use HTML auto escaping rules.
    ///
    /// Any value will be converted into a string and the following characters
    /// will be escaped in ways compatible to XML and HTML: `<`, `>`, `&`, `"`,
    /// `'`, and `/`.
    Html,
    /// Use escaping rules suitable for JSON/JavaScript or YAML.
    ///
    /// Any value effectively ends up being serialized to JSON upon printing.  The
    /// serialized values will be compatible with JavaScript and YAML as well.
    #[cfg(feature = "json")]
    #[cfg_attr(docsrs, doc(cfg(feature = "json")))]
    Json,
    /// A custom auto escape format.
    ///
    /// The default formatter does not know how to deal with a custom escaping
    /// format and would error.  The use of these requires a custom formatter.
    /// See [`set_formatter`](crate::Environment::set_formatter).
    Custom(&'static str),
}

/// Defines the behavior of undefined values in the engine.
///
/// At present there are three types of behaviors available which mirror the
/// behaviors that Jinja2 provides out of the box and an extra option called
/// `SemiStrict` which is a slightly less strict undefined.
#[derive(Debug, Copy, Clone, PartialEq, Eq, Default)]
#[non_exhaustive]
pub enum UndefinedBehavior {
    /// The default, somewhat lenient undefined behavior.
    ///
    /// * **printing:** allowed (returns empty string)
    /// * **iteration:** allowed (returns empty array)
    /// * **attribute access of undefined values:** fails
    /// * **if true:** allowed (is considered false)
    #[default]
    Lenient,
    /// Like `Lenient`, but also allows chaining of undefined lookups.
    ///
    /// * **printing:** allowed (returns empty string)
    /// * **iteration:** allowed (returns empty array)
    /// * **attribute access of undefined values:** allowed (returns [`undefined`](Value::UNDEFINED))
    /// * **if true:** allowed (is considered false)
    Chainable,
    /// Like strict, but does not error when the undefined is checked for truthyness.
    ///
    /// * **printing:** fails
    /// * **iteration:** fails
    /// * **attribute access of undefined values:** fails
    /// * **if true:** allowed (is considered false)
    SemiStrict,
    /// Complains very quickly about undefined values.
    ///
    /// * **printing:** fails
    /// * **iteration:** fails
    /// * **attribute access of undefined values:** fails
    /// * **if true:** fails
    Strict,
}

impl UndefinedBehavior {
    /// Utility method used in the engine to determine what to do when an undefined is
    /// encountered.
    ///
    /// The flag indicates if this is the first or second level of undefined value.  The
    /// parent value is passed too.
    pub(crate) fn handle_undefined(self, parent_was_undefined: bool) -> Result<Value, Error> {
        match (self, parent_was_undefined) {
            (UndefinedBehavior::Lenient, false)
            | (UndefinedBehavior::Strict, false)
            | (UndefinedBehavior::SemiStrict, false)
            | (UndefinedBehavior::Chainable, _) => Ok(Value::UNDEFINED),
            (UndefinedBehavior::Lenient, true)
            | (UndefinedBehavior::Strict, true)
            | (UndefinedBehavior::SemiStrict, true) => Err(Error::from(ErrorKind::UndefinedError)),
        }
    }

    /// Utility method to check if something is true.
    ///
    /// This fails only for strict undefined values.
    #[inline]
    pub(crate) fn is_true(self, value: &Value) -> Result<bool, Error> {
        match (self, &value.0) {
            // silent undefined doesn't error, even in strict mode
            (UndefinedBehavior::Strict, &ValueRepr::Undefined(UndefinedType::Default)) => {
                Err(Error::from(ErrorKind::UndefinedError))
            }
            _ => Ok(value.is_true()),
        }
    }

    /// Tries to iterate over a value while handling the undefined value.
    ///
    /// If the value is undefined, then iteration fails if the behavior is set to strict,
    /// otherwise it succeeds with an empty iteration.  This is also internally used in the
    /// engine to convert values to lists.
    #[inline]
    pub(crate) fn try_iter(self, value: Value) -> Result<ValueIter, Error> {
        self.assert_iterable(&value).and_then(|_| value.try_iter())
    }

    /// Are we strict on iteration?
    #[inline]
    pub(crate) fn assert_iterable(self, value: &Value) -> Result<(), Error> {
        match (self, &value.0) {
            // silent undefined doesn't error, even in strict mode
            (
                UndefinedBehavior::Strict | UndefinedBehavior::SemiStrict,
                &ValueRepr::Undefined(UndefinedType::Default),
            ) => Err(Error::from(ErrorKind::UndefinedError)),
            _ => Ok(()),
        }
    }
}

/// Helper to HTML escape a string.
pub struct HtmlEscape<'a>(pub &'a str);

impl fmt::Display for HtmlEscape<'_> {
    fn fmt(&self, f: &mut fmt::Formatter<'_>) -> fmt::Result {
        #[cfg(feature = "v_htmlescape")]
        {
            fmt::Display::fmt(&v_htmlescape::escape(self.0), f)
        }
        // this is taken from askama-escape
        #[cfg(not(feature = "v_htmlescape"))]
        {
            let bytes = self.0.as_bytes();
            let mut start = 0;

            for (i, b) in bytes.iter().enumerate() {
                macro_rules! escaping_body {
                    ($quote:expr) => {{
                        if start < i {
                            // SAFETY: this is safe because we only push valid utf-8 bytes over
                            ok!(f.write_str(unsafe {
                                std::str::from_utf8_unchecked(&bytes[start..i])
                            }));
                        }
                        ok!(f.write_str($quote));
                        start = i + 1;
                    }};
                }
                if b.wrapping_sub(b'"') <= b'>' - b'"' {
                    match *b {
                        b'<' => escaping_body!("&lt;"),
                        b'>' => escaping_body!("&gt;"),
                        b'&' => escaping_body!("&amp;"),
                        b'"' => escaping_body!("&quot;"),
                        b'\'' => escaping_body!("&#x27;"),
                        b'/' => escaping_body!("&#x2f;"),
                        _ => (),
                    }
                }
            }

            if start < bytes.len() {
                // SAFETY: this is safe because we only push valid utf-8 bytes over
                f.write_str(unsafe { std::str::from_utf8_unchecked(&bytes[start..]) })
            } else {
                Ok(())
            }
        }
    }
}

struct Unescaper {
    out: String,
    pending_surrogate: u16,
}

impl Unescaper {
    fn unescape(mut self, s: &str) -> Result<String, Error> {
        let mut char_iter = s.chars();

        while let Some(c) = char_iter.next() {
            if c == '\\' {
                match char_iter.next() {
                    None => return Err(ErrorKind::BadEscape.into()),
                    Some(d) => match d {
                        '"' | '\\' | '/' | '\'' => ok!(self.push_char(d)),
                        'b' => ok!(self.push_char('\x08')),
                        'f' => ok!(self.push_char('\x0C')),
                        'n' => ok!(self.push_char('\n')),
                        'r' => ok!(self.push_char('\r')),
                        't' => ok!(self.push_char('\t')),
                        'u' => {
                            let val = ok!(self.parse_u16(&mut char_iter));
                            ok!(self.push_u16(val));
                        }
                        'x' => {
                            let val = ok!(self.parse_hex_byte(&mut char_iter));
                            ok!(self.push_char(val as char));
                        }
                        '0'..='7' => {
                            let val = ok!(self.parse_octal_byte(d, &mut char_iter));
                            ok!(self.push_char(val as char));
                        }
                        _ => return Err(ErrorKind::BadEscape.into()),
                    },
                }
            } else {
                ok!(self.push_char(c));
            }
        }

        if self.pending_surrogate != 0 {
            Err(ErrorKind::BadEscape.into())
        } else {
            Ok(self.out)
        }
    }

    fn parse_u16(&self, chars: &mut Chars) -> Result<u16, Error> {
        let hexnum = chars.chain(repeat('\0')).take(4).collect::<String>();
        u16::from_str_radix(&hexnum, 16).map_err(|_| ErrorKind::BadEscape.into())
    }

    fn parse_hex_byte(&self, chars: &mut Chars) -> Result<u8, Error> {
<<<<<<< HEAD
        let hexnum = chars.chain(repeat('\0')).take(2).collect::<String>();
=======
        let hexnum = chars.take(2).collect::<String>();
        if hexnum.len() != 2 {
            return Err(ErrorKind::BadEscape.into());
        }
>>>>>>> fd8423b4
        u8::from_str_radix(&hexnum, 16).map_err(|_| ErrorKind::BadEscape.into())
    }

    fn parse_octal_byte(&self, first_digit: char, chars: &mut Chars) -> Result<u8, Error> {
        let mut octal_str = String::new();
        octal_str.push(first_digit);

        // Collect up to 2 more octal digits (0-7)
        for _ in 0..2 {
            let next_char = chars.as_str().chars().next();
            if let Some(c) = next_char {
                if ('0'..='7').contains(&c) {
                    octal_str.push(c);
                    chars.next(); // consume the character
                } else {
                    break;
                }
            } else {
                break;
            }
        }

        u8::from_str_radix(&octal_str, 8).map_err(|_| ErrorKind::BadEscape.into())
    }

    fn push_u16(&mut self, c: u16) -> Result<(), Error> {
        match (self.pending_surrogate, (0xD800..=0xDFFF).contains(&c)) {
            (0, false) => match decode_utf16(once(c)).next() {
                Some(Ok(c)) => self.out.push(c),
                _ => return Err(ErrorKind::BadEscape.into()),
            },
            (_, false) => return Err(ErrorKind::BadEscape.into()),
            (0, true) => self.pending_surrogate = c,
            (prev, true) => match decode_utf16(once(prev).chain(once(c))).next() {
                Some(Ok(c)) => {
                    self.out.push(c);
                    self.pending_surrogate = 0;
                }
                _ => return Err(ErrorKind::BadEscape.into()),
            },
        }
        Ok(())
    }

    fn push_char(&mut self, c: char) -> Result<(), Error> {
        if self.pending_surrogate != 0 {
            Err(ErrorKind::BadEscape.into())
        } else {
            self.out.push(c);
            Ok(())
        }
    }
}

/// Un-escape a string, following JSON rules.
pub fn unescape(s: &str) -> Result<String, Error> {
    Unescaper {
        out: String::new(),
        pending_surrogate: 0,
    }
    .unescape(s)
}

pub struct BTreeMapKeysDebug<'a, K: fmt::Debug, V>(pub &'a BTreeMap<K, V>);

impl<K: fmt::Debug, V> fmt::Debug for BTreeMapKeysDebug<'_, K, V> {
    fn fmt(&self, f: &mut fmt::Formatter<'_>) -> fmt::Result {
        f.debug_list().entries(self.0.iter().map(|x| x.0)).finish()
    }
}

pub struct OnDrop<F: FnOnce()>(Option<F>);

impl<F: FnOnce()> OnDrop<F> {
    pub fn new(f: F) -> Self {
        Self(Some(f))
    }
}

impl<F: FnOnce()> Drop for OnDrop<F> {
    fn drop(&mut self) {
        self.0.take().unwrap()();
    }
}

#[cfg(feature = "builtins")]
pub fn splitn_whitespace(s: &str, maxsplits: usize) -> impl Iterator<Item = &str> + '_ {
    let mut splits = 1;
    let mut skip_ws = true;
    let mut split_start = None;
    let mut last_split_end = 0;
    let mut chars = s.char_indices();

    std::iter::from_fn(move || {
        for (idx, c) in chars.by_ref() {
            if splits >= maxsplits && !skip_ws {
                continue;
            } else if c.is_whitespace() {
                if let Some(old) = split_start {
                    let rv = &s[old..idx];
                    split_start = None;
                    last_split_end = idx;
                    splits += 1;
                    skip_ws = true;
                    return Some(rv);
                }
            } else {
                skip_ws = false;
                if split_start.is_none() {
                    split_start = Some(idx);
                    last_split_end = idx;
                }
            }
        }

        let rest = &s[last_split_end..];
        if !rest.is_empty() {
            last_split_end = s.len();
            Some(rest)
        } else {
            None
        }
    })
}

/// Because the Python crate violates our ordering guarantees by design
/// we want to catch failed sorts in a landing pad.  This is not ideal but
/// it at least gives us error context for when invalid search operations
/// are taking place.
#[cfg_attr(not(feature = "internal_safe_search"), inline)]
pub fn safe_sort<T, F>(seq: &mut [T], f: F) -> Result<(), Error>
where
    F: FnMut(&T, &T) -> Ordering,
{
    #[cfg(feature = "internal_safe_search")]
    {
        if let Err(panic) = std::panic::catch_unwind(std::panic::AssertUnwindSafe(move || {
            seq.sort_by(f);
        })) {
            let msg = panic
                .downcast_ref::<&str>()
                .copied()
                .or_else(|| panic.downcast_ref::<String>().map(|x| x.as_str()));
            return Err(Error::new(
                ErrorKind::InvalidOperation,
                format!(
                    "failed to sort: {}",
                    msg.unwrap_or("comparator does not implement total order")
                ),
            ));
        }
    }
    #[cfg(not(feature = "internal_safe_search"))]
    {
        seq.sort_by(f);
    }
    Ok(())
}

#[cfg(test)]
mod tests {
    use super::*;

    use similar_asserts::assert_eq;

    #[test]
    fn test_html_escape() {
        let input = "<>&\"'/";
        let output = HtmlEscape(input).to_string();
        assert_eq!(output, "&lt;&gt;&amp;&quot;&#x27;&#x2f;");
    }

    #[test]
    fn test_unescape() {
        assert_eq!(unescape(r"foo\u2603bar").unwrap(), "foo\u{2603}bar");
        assert_eq!(unescape(r"\t\b\f\r\n\\\/").unwrap(), "\t\x08\x0c\r\n\\/");
        assert_eq!(unescape("foobarbaz").unwrap(), "foobarbaz");
        assert_eq!(unescape(r"\ud83d\udca9").unwrap(), "💩");

        // Test new escape sequences
        assert_eq!(unescape(r"\0").unwrap(), "\0");
        assert_eq!(unescape(r"foo\0bar").unwrap(), "foo\0bar");
        assert_eq!(unescape(r"\x00").unwrap(), "\0");
        assert_eq!(unescape(r"\x42").unwrap(), "B");
        assert_eq!(unescape(r"\xab").unwrap(), "\u{ab}");
        assert_eq!(unescape(r"foo\x42bar").unwrap(), "fooBbar");
        assert_eq!(unescape(r"\x0a").unwrap(), "\n");
        assert_eq!(unescape(r"\x0d").unwrap(), "\r");

<<<<<<< HEAD
=======
        // Test truncation
        assert!(unescape(r"\x").is_err()); // truncated \x
        assert!(unescape(r"\x1").is_err()); // truncated \x1
        assert!(unescape(r"\x1g").is_err()); // invalid hex digit
        assert!(unescape(r"\x1G").is_err()); // invalid hex digit

>>>>>>> fd8423b4
        // Test octal escape sequences
        assert_eq!(unescape(r"\0").unwrap(), "\0"); // octal 0 = null
        assert_eq!(unescape(r"\1").unwrap(), "\x01"); // octal 1 = SOH
        assert_eq!(unescape(r"\12").unwrap(), "\n"); // octal 12 = 10 decimal = LF
        assert_eq!(unescape(r"\123").unwrap(), "S"); // octal 123 = 83 decimal = 'S'
        assert_eq!(unescape(r"\141").unwrap(), "a"); // octal 141 = 97 decimal = 'a'
        assert_eq!(unescape(r"\177").unwrap(), "\x7f"); // octal 177 = 127 decimal = DEL
        assert_eq!(unescape(r"foo\123bar").unwrap(), "fooSbar"); // 'S' in the middle
        assert_eq!(unescape(r"\101\102\103").unwrap(), "ABC"); // octal for A, B, C
    }

    #[test]
    #[cfg(feature = "builtins")]
    fn test_splitn_whitespace() {
        fn s(s: &str, n: usize) -> Vec<&str> {
            splitn_whitespace(s, n).collect::<Vec<_>>()
        }

        assert_eq!(s("a b c", 1), vec!["a b c"]);
        assert_eq!(s("a b c", 2), vec!["a", "b c"]);
        assert_eq!(s("a    b c", 2), vec!["a", "b c"]);
        assert_eq!(s("a    b c   ", 2), vec!["a", "b c   "]);
        assert_eq!(s("a   b   c", 3), vec!["a", "b", "c"]);
        assert_eq!(s("a   b   c", 4), vec!["a", "b", "c"]);
        assert_eq!(s("   a   b   c", 3), vec!["a", "b", "c"]);
        assert_eq!(s("   a   b   c", 4), vec!["a", "b", "c"]);
    }
}<|MERGE_RESOLUTION|>--- conflicted
+++ resolved
@@ -306,14 +306,10 @@
     }
 
     fn parse_hex_byte(&self, chars: &mut Chars) -> Result<u8, Error> {
-<<<<<<< HEAD
-        let hexnum = chars.chain(repeat('\0')).take(2).collect::<String>();
-=======
         let hexnum = chars.take(2).collect::<String>();
         if hexnum.len() != 2 {
             return Err(ErrorKind::BadEscape.into());
         }
->>>>>>> fd8423b4
         u8::from_str_radix(&hexnum, 16).map_err(|_| ErrorKind::BadEscape.into())
     }
 
@@ -503,15 +499,12 @@
         assert_eq!(unescape(r"\x0a").unwrap(), "\n");
         assert_eq!(unescape(r"\x0d").unwrap(), "\r");
 
-<<<<<<< HEAD
-=======
         // Test truncation
         assert!(unescape(r"\x").is_err()); // truncated \x
         assert!(unescape(r"\x1").is_err()); // truncated \x1
         assert!(unescape(r"\x1g").is_err()); // invalid hex digit
         assert!(unescape(r"\x1G").is_err()); // invalid hex digit
 
->>>>>>> fd8423b4
         // Test octal escape sequences
         assert_eq!(unescape(r"\0").unwrap(), "\0"); // octal 0 = null
         assert_eq!(unescape(r"\1").unwrap(), "\x01"); // octal 1 = SOH
