--- conflicted
+++ resolved
@@ -6,13 +6,8 @@
 //! For the most part the existence of the value type can be ignored as
 //! MiniJinja will perform the necessary conversions for you.  For instance
 //! if you write a filter that converts a string you can directly declare the
-<<<<<<< HEAD
-//! filter to take a [`String`]).  However for some more
-//! advanced use cases it's useful to know that this type exists.
-=======
-//! filter to take a [`String`].  However for some more advanced use cases it's
-//! useful to know that this type exists.
->>>>>>> 9307a415
+//! filter to take a [`String`].  However for some more advanced use cases
+//! it's useful to know that this type exists.
 //!
 //! # Basic Value Conversions
 //!
